# Top-level Mesa makefile

TOP = .

SUBDIRS = src progs


default: $(TOP)/configs/current
	@for dir in $(SUBDIRS) ; do \
		if [ -d $$dir ] ; then \
			(cd $$dir && $(MAKE)) || exit 1 ; \
		fi \
	done


doxygen:
	cd doxygen && $(MAKE)

clean:
	-@touch $(TOP)/configs/current
	-@for dir in $(SUBDIRS) ; do \
		if [ -d $$dir ] ; then \
			(cd $$dir && $(MAKE) clean) ; \
		fi \
	done
	-@test -s $(TOP)/configs/current || rm -f $(TOP)/configs/current


realclean: clean
	-rm -rf lib*
	-rm -f $(TOP)/configs/current
	-rm -f $(TOP)/configs/autoconf
	-rm -rf autom4te.cache
	-find . '(' -name '*.o' -o -name '*.a' -o -name '*.so' -o \
	  -name depend -o -name depend.bak ')' -exec rm -f '{}' ';'



install:
	@for dir in $(SUBDIRS) ; do \
		if [ -d $$dir ] ; then \
			(cd $$dir && $(MAKE) install) || exit 1 ; \
		fi \
	done


# DirectFBGL module installation
linux-directfb-install:
	cd src/mesa/drivers/directfb && $(MAKE) install

.PHONY: default doxygen clean realclean install linux-directfb-install

# If there's no current configuration file
$(TOP)/configs/current:
	@echo
	@echo
	@echo "Please choose a configuration from the following list:"
	@ls -1 $(TOP)/configs | grep -v "current\|default\|CVS\|autoconf.*"
	@echo
	@echo "Then type 'make <config>' (ex: 'make linux-x86')"
	@echo
	@echo "Or, run './configure' then 'make'"
	@echo "See './configure --help' for details"
	@echo
	@echo "(ignore the following error message)"
	@exit 1


# Rules to set/install a specific build configuration
aix \
aix-64 \
aix-64-static \
aix-gcc \
aix-static \
autoconf \
bluegene-osmesa \
bluegene-xlc-osmesa \
beos \
<<<<<<< HEAD
bluegene-osmesa \
bluegene-xlc-osmesa \
=======
>>>>>>> d3f7b463
catamount-osmesa-pgi \
darwin \
darwin-fat-32bit \
darwin-fat-all \
darwin-static \
darwin-static-x86ppc \
<<<<<<< HEAD
dragonfly \
dragonfly-dri \
dragonfly-dri-amd64 \
dragonfly-dri-x86 \
=======
>>>>>>> d3f7b463
freebsd \
freebsd-dri \
freebsd-dri-amd64 \
freebsd-dri-x86 \
freebsd-static \
hpux10 \
hpux10-gcc \
hpux10-static \
hpux11-32 \
hpux11-32-static \
hpux11-32-static-nothreads \
hpux11-64 \
hpux11-64-static \
hpux11-ia64 \
hpux11-ia64-static \
hpux9 \
hpux9-gcc \
irix6-64 \
irix6-64-static \
irix6-n32 \
irix6-n32-static \
irix6-o32 \
irix6-o32-static \
linux \
linux-alpha \
linux-alpha-static \
linux-debug \
linux-directfb \
linux-dri \
linux-dri-debug \
linux-dri-x86 \
linux-dri-x86-64 \
linux-dri-ppc \
linux-dri-xcb \
linux-indirect \
linux-fbdev \
linux-glide \
linux-ia64-icc \
linux-ia64-icc-static \
linux-icc \
linux-icc-static \
linux-osmesa \
linux-osmesa16 \
linux-osmesa16-static \
linux-osmesa32 \
linux-ppc \
linux-ppc-static \
linux-solo \
linux-solo-x86 \
linux-solo-ia64 \
linux-sparc \
linux-sparc5 \
linux-static \
linux-ultrasparc \
linux-tcc \
linux-x86 \
linux-x86-debug \
linux-x86-32 \
linux-x86-64 \
linux-x86-64-debug \
linux-x86-64-static \
linux-x86-glide \
linux-x86-static \
netbsd \
openbsd \
osf1 \
osf1-static \
solaris-x86 \
solaris-x86-gcc \
solaris-x86-gcc-static \
sunos4 \
sunos4-gcc \
sunos4-static \
sunos5 \
sunos5-gcc \
sunos5-64-gcc \
sunos5-smp \
sunos5-v8 \
sunos5-v8-static \
sunos5-v9 \
sunos5-v9-static \
sunos5-v9-cc-g++ \
ultrix-gcc:
	@ if test -f configs/current || test -L configs/current ; then \
		echo "Please run 'make realclean' before changing configs" ; \
		exit 1 ; \
	fi
	(cd configs && rm -f current && ln -s $@ current)
	$(MAKE) default


# Rules for making release tarballs

<<<<<<< HEAD
DIRECTORY = Mesa-7.0.4
LIB_NAME = MesaLib-7.0.4
DEMO_NAME = MesaDemos-7.0.4
GLUT_NAME = MesaGLUT-7.0.4
=======
DIRECTORY = Mesa-7.1-rc1
LIB_NAME = MesaLib-7.1-rc1
DEMO_NAME = MesaDemos-7.1-rc1
GLUT_NAME = MesaGLUT-7.1-rc1
>>>>>>> d3f7b463

MAIN_FILES = \
	$(DIRECTORY)/Makefile*						\
	$(DIRECTORY)/configure						\
	$(DIRECTORY)/configure.ac					\
	$(DIRECTORY)/acinclude.m4					\
	$(DIRECTORY)/aclocal.m4						\
	$(DIRECTORY)/descrip.mms					\
	$(DIRECTORY)/mms-config.					\
	$(DIRECTORY)/bin/config.guess					\
	$(DIRECTORY)/bin/config.sub					\
	$(DIRECTORY)/bin/install-sh					\
	$(DIRECTORY)/bin/mklib						\
	$(DIRECTORY)/bin/minstall					\
	$(DIRECTORY)/bin/version.mk					\
	$(DIRECTORY)/configs/[a-z]*					\
	$(DIRECTORY)/docs/*.html					\
	$(DIRECTORY)/docs/COPYING					\
	$(DIRECTORY)/docs/README.*					\
	$(DIRECTORY)/docs/RELNOTES*					\
	$(DIRECTORY)/docs/*.spec					\
	$(DIRECTORY)/include/GL/internal/glcore.h			\
	$(DIRECTORY)/include/GL/amesa.h					\
	$(DIRECTORY)/include/GL/dmesa.h					\
	$(DIRECTORY)/include/GL/fxmesa.h				\
	$(DIRECTORY)/include/GL/ggimesa.h				\
	$(DIRECTORY)/include/GL/gl.h					\
	$(DIRECTORY)/include/GL/glext.h					\
	$(DIRECTORY)/include/GL/gl_mangle.h				\
	$(DIRECTORY)/include/GL/glu.h					\
	$(DIRECTORY)/include/GL/glu_mangle.h				\
	$(DIRECTORY)/include/GL/glx.h					\
	$(DIRECTORY)/include/GL/glxext.h				\
	$(DIRECTORY)/include/GL/glx_mangle.h				\
	$(DIRECTORY)/include/GL/glfbdev.h				\
	$(DIRECTORY)/include/GL/mesa_wgl.h				\
	$(DIRECTORY)/include/GL/mglmesa.h				\
	$(DIRECTORY)/include/GL/osmesa.h				\
	$(DIRECTORY)/include/GL/svgamesa.h				\
	$(DIRECTORY)/include/GL/ugl*.h					\
	$(DIRECTORY)/include/GL/vms_x_fix.h				\
	$(DIRECTORY)/include/GL/wmesa.h					\
	$(DIRECTORY)/include/GL/xmesa.h					\
	$(DIRECTORY)/include/GL/xmesa_x.h				\
	$(DIRECTORY)/include/GL/xmesa_xf86.h				\
	$(DIRECTORY)/include/GLView.h					\
	$(DIRECTORY)/src/Makefile					\
	$(DIRECTORY)/src/descrip.mms					\
	$(DIRECTORY)/src/mesa/Makefile*					\
	$(DIRECTORY)/src/mesa/sources					\
	$(DIRECTORY)/src/mesa/descrip.mms				\
	$(DIRECTORY)/src/mesa/gl.pc.in					\
	$(DIRECTORY)/src/mesa/depend					\
	$(DIRECTORY)/src/mesa/main/*.[chS]				\
	$(DIRECTORY)/src/mesa/main/descrip.mms				\
	$(DIRECTORY)/src/mesa/glapi/*.[chS]				\
	$(DIRECTORY)/src/mesa/glapi/descrip.mms				\
	$(DIRECTORY)/src/mesa/math/*.[ch]				\
	$(DIRECTORY)/src/mesa/math/descrip.mms				\
	$(DIRECTORY)/src/mesa/shader/*.[ch]				\
	$(DIRECTORY)/src/mesa/shader/descrip.mms			\
	$(DIRECTORY)/src/mesa/shader/grammar/*.[ch]			\
	$(DIRECTORY)/src/mesa/shader/grammar/descrip.mms		\
	$(DIRECTORY)/src/mesa/shader/slang/*.[ch]			\
	$(DIRECTORY)/src/mesa/shader/slang/descrip.mms			\
	$(DIRECTORY)/src/mesa/shader/slang/library/*.[ch]		\
	$(DIRECTORY)/src/mesa/shader/slang/library/*.gc			\
	$(DIRECTORY)/src/mesa/shader/slang/library/*.syn		\
	$(DIRECTORY)/src/mesa/shader/slang/library/Makefile		\
	$(DIRECTORY)/src/mesa/swrast/*.[ch]				\
	$(DIRECTORY)/src/mesa/swrast/descrip.mms			\
	$(DIRECTORY)/src/mesa/swrast_setup/*.[ch]			\
	$(DIRECTORY)/src/mesa/swrast_setup/descrip.mms			\
	$(DIRECTORY)/src/mesa/vbo/*.[chS]				\
	$(DIRECTORY)/src/mesa/vbo/descrip.mms				\
	$(DIRECTORY)/src/mesa/tnl/*.[chS]				\
	$(DIRECTORY)/src/mesa/tnl/descrip.mms				\
	$(DIRECTORY)/src/mesa/tnl_dd/*.[ch]				\
	$(DIRECTORY)/src/mesa/tnl_dd/imm/*.[ch]				\
	$(DIRECTORY)/src/mesa/tnl_dd/imm/NOTES.imm			\
	$(DIRECTORY)/src/mesa/drivers/beos/*.cpp			\
	$(DIRECTORY)/src/mesa/drivers/beos/Makefile			\
	$(DIRECTORY)/src/mesa/drivers/common/*.[ch]			\
	$(DIRECTORY)/src/mesa/drivers/common/descrip.mms		\
	$(DIRECTORY)/src/mesa/drivers/directfb/*.[ch]			\
	$(DIRECTORY)/src/mesa/drivers/directfb/Makefile			\
	$(DIRECTORY)/src/mesa/drivers/dos/*.[chS]			\
	$(DIRECTORY)/src/mesa/drivers/fbdev/glfbdev.c			\
	$(DIRECTORY)/src/mesa/drivers/glide/*.[ch]			\
	$(DIRECTORY)/src/mesa/drivers/ggi/*.[ch]			\
	$(DIRECTORY)/src/mesa/drivers/ggi/ggimesa.conf.in		\
	$(DIRECTORY)/src/mesa/drivers/ggi/default/*.c			\
	$(DIRECTORY)/src/mesa/drivers/ggi/default/genkgi.conf.in	\
	$(DIRECTORY)/src/mesa/drivers/ggi/display/*.c			\
	$(DIRECTORY)/src/mesa/drivers/ggi/display/fbdev.conf.in		\
	$(DIRECTORY)/src/mesa/drivers/ggi/include/ggi/mesa/*.h		\
	$(DIRECTORY)/src/mesa/drivers/osmesa/Makefile.win		\
	$(DIRECTORY)/src/mesa/drivers/osmesa/descrip.mms		\
	$(DIRECTORY)/src/mesa/drivers/osmesa/osmesa.def			\
	$(DIRECTORY)/src/mesa/drivers/osmesa/*.[ch]			\
	$(DIRECTORY)/src/mesa/drivers/svga/*.[ch]			\
	$(DIRECTORY)/src/mesa/drivers/windows/*/*.[ch]			\
	$(DIRECTORY)/src/mesa/drivers/windows/*/*.def			\
	$(DIRECTORY)/src/mesa/drivers/x11/descrip.mms			\
	$(DIRECTORY)/src/mesa/drivers/x11/*.[ch]			\
	$(DIRECTORY)/src/mesa/ppc/*.[ch]				\
	$(DIRECTORY)/src/mesa/sparc/*.[chS]				\
	$(DIRECTORY)/src/mesa/x86/Makefile				\
	$(DIRECTORY)/src/mesa/x86/*.[ch]				\
	$(DIRECTORY)/src/mesa/x86/*.S					\
	$(DIRECTORY)/src/mesa/x86/rtasm/*.[ch]				\
	$(DIRECTORY)/src/mesa/x86-64/*.[chS]				\
	$(DIRECTORY)/src/mesa/x86-64/Makefile				\
	$(DIRECTORY)/progs/Makefile					\
	$(DIRECTORY)/progs/util/README					\
	$(DIRECTORY)/progs/util/*.[ch]					\
	$(DIRECTORY)/progs/util/sampleMakefile				\
	$(DIRECTORY)/vms/analyze_map.com				\
	$(DIRECTORY)/vms/xlib.opt					\
	$(DIRECTORY)/vms/xlib_share.opt					\
	$(DIRECTORY)/windows/VC8/mesa/mesa.sln				\
	$(DIRECTORY)/windows/VC8/mesa/gdi/gdi.vcproj			\
	$(DIRECTORY)/windows/VC8/mesa/glu/glu.vcproj			\
	$(DIRECTORY)/windows/VC8/mesa/mesa/mesa.vcproj			\
	$(DIRECTORY)/windows/VC8/mesa/osmesa/osmesa.vcproj		\
	$(DIRECTORY)/windows/VC8/progs/progs.sln			\
	$(DIRECTORY)/windows/VC8/progs/demos/gears.vcproj		\
	$(DIRECTORY)/windows/VC8/progs/glut/glut.vcproj


DRI_FILES = \
	$(DIRECTORY)/include/GL/internal/dri_interface.h		\
	$(DIRECTORY)/include/GL/internal/dri_sarea.h			\
	$(DIRECTORY)/include/GL/internal/sarea.h			\
	$(DIRECTORY)/src/glx/Makefile					\
	$(DIRECTORY)/src/glx/x11/Makefile				\
	$(DIRECTORY)/src/glx/x11/*.[ch]					\
	$(DIRECTORY)/src/mesa/drivers/dri/Makefile			\
	$(DIRECTORY)/src/mesa/drivers/dri/Makefile.template		\
	$(DIRECTORY)/src/mesa/drivers/dri/dri.pc.in			\
	$(DIRECTORY)/src/mesa/drivers/dri/common/xmlpool/*.[ch]		\
	$(DIRECTORY)/src/mesa/drivers/dri/common/xmlpool/*.po		\
	$(DIRECTORY)/src/mesa/drivers/dri/*/*.[chS]			\
	$(DIRECTORY)/src/mesa/drivers/dri/*/Makefile			\
	$(DIRECTORY)/src/mesa/drivers/dri/*/Doxyfile			\
	$(DIRECTORY)/src/mesa/drivers/dri/*/server/*.[ch]

SGI_GLU_FILES = \
	$(DIRECTORY)/src/glu/Makefile					\
	$(DIRECTORY)/src/glu/descrip.mms				\
	$(DIRECTORY)/src/glu/glu.pc.in					\
	$(DIRECTORY)/src/glu/sgi/Makefile				\
	$(DIRECTORY)/src/glu/sgi/Makefile.mgw				\
	$(DIRECTORY)/src/glu/sgi/Makefile.win				\
	$(DIRECTORY)/src/glu/sgi/Makefile.DJ				\
	$(DIRECTORY)/src/glu/sgi/glu.def				\
	$(DIRECTORY)/src/glu/sgi/dummy.cc				\
	$(DIRECTORY)/src/glu/sgi/descrip.mms				\
	$(DIRECTORY)/src/glu/sgi/mesaglu.opt				\
	$(DIRECTORY)/src/glu/sgi/include/gluos.h			\
	$(DIRECTORY)/src/glu/sgi/libnurbs/interface/*.h			\
	$(DIRECTORY)/src/glu/sgi/libnurbs/interface/*.cc		\
	$(DIRECTORY)/src/glu/sgi/libnurbs/internals/*.h			\
	$(DIRECTORY)/src/glu/sgi/libnurbs/internals/*.cc		\
	$(DIRECTORY)/src/glu/sgi/libnurbs/nurbtess/*.h			\
	$(DIRECTORY)/src/glu/sgi/libnurbs/nurbtess/*.cc			\
	$(DIRECTORY)/src/glu/sgi/libtess/README				\
	$(DIRECTORY)/src/glu/sgi/libtess/alg-outline			\
	$(DIRECTORY)/src/glu/sgi/libtess/*.[ch]				\
	$(DIRECTORY)/src/glu/sgi/libutil/*.[ch]

MESA_GLU_FILES = \
	$(DIRECTORY)/src/glu/mesa/README[12]		\
	$(DIRECTORY)/src/glu/mesa/Makefile*		\
	$(DIRECTORY)/src/glu/mesa/descrip.mms		\
	$(DIRECTORY)/src/glu/mesa/mms_depend		\
	$(DIRECTORY)/src/glu/mesa/*.def			\
	$(DIRECTORY)/src/glu/mesa/depend		\
	$(DIRECTORY)/src/glu/mesa/*.[ch]

GLW_FILES = \
	$(DIRECTORY)/src/glw/*.[ch]			\
	$(DIRECTORY)/src/glw/Makefile*			\
	$(DIRECTORY)/src/glw/README			\
	$(DIRECTORY)/src/glw/glw.pc.in			\
	$(DIRECTORY)/src/glw/depend

DEMO_FILES = \
	$(DIRECTORY)/progs/beos/*.cpp			\
	$(DIRECTORY)/progs/beos/Makefile		\
	$(DIRECTORY)/progs/images/*.rgb			\
	$(DIRECTORY)/progs/images/*.rgba		\
	$(DIRECTORY)/progs/demos/Makefile*		\
	$(DIRECTORY)/progs/demos/descrip.mms		\
	$(DIRECTORY)/progs/demos/*.[ch]			\
	$(DIRECTORY)/progs/demos/*.cxx			\
	$(DIRECTORY)/progs/demos/*.dat			\
	$(DIRECTORY)/progs/demos/README			\
	$(DIRECTORY)/progs/fbdev/Makefile		\
	$(DIRECTORY)/progs/fbdev/glfbdevtest.c		\
	$(DIRECTORY)/progs/osdemos/Makefile		\
	$(DIRECTORY)/progs/osdemos/*.c			\
	$(DIRECTORY)/progs/xdemos/Makefile*		\
	$(DIRECTORY)/progs/xdemos/descrip.mms		\
	$(DIRECTORY)/progs/xdemos/*.[chf]		\
	$(DIRECTORY)/progs/redbook/Makefile*		\
	$(DIRECTORY)/progs/redbook/README		\
	$(DIRECTORY)/progs/redbook/*.[ch]		\
	$(DIRECTORY)/progs/samples/Makefile*		\
	$(DIRECTORY)/progs/samples/README		\
	$(DIRECTORY)/progs/samples/*.c			\
	$(DIRECTORY)/progs/glsl/Makefile*		\
	$(DIRECTORY)/progs/glsl/*.c			\
	$(DIRECTORY)/progs/glsl/*.txt			\
	$(DIRECTORY)/progs/windml/Makefile.ugl		\
	$(DIRECTORY)/progs/windml/*.c			\
	$(DIRECTORY)/progs/windml/*.bmp			\
	$(DIRECTORY)/progs/ggi/*.c			\
	$(DIRECTORY)/windows/VC6/progs/demos/*.dsp	\
	$(DIRECTORY)/windows/VC6/progs/progs.dsw	\
	$(DIRECTORY)/windows/VC7/progs/demos/*.vcproj	\
	$(DIRECTORY)/windows/VC7/progs/progs.sln

GLUT_FILES = \
	$(DIRECTORY)/include/GL/glut.h			\
	$(DIRECTORY)/include/GL/glutf90.h		\
	$(DIRECTORY)/src/glut/glx/Makefile*		\
	$(DIRECTORY)/src/glut/glx/depend		\
	$(DIRECTORY)/src/glut/glx/glut.pc.in		\
	$(DIRECTORY)/src/glut/glx/*def			\
	$(DIRECTORY)/src/glut/glx/descrip.mms		\
	$(DIRECTORY)/src/glut/glx/mms_depend		\
	$(DIRECTORY)/src/glut/glx/*.[ch]		\
	$(DIRECTORY)/src/glut/beos/*.[ch]		\
	$(DIRECTORY)/src/glut/beos/*.cpp		\
	$(DIRECTORY)/src/glut/beos/Makefile		\
	$(DIRECTORY)/src/glut/dos/*.[ch]		\
	$(DIRECTORY)/src/glut/dos/Makefile.DJ		\
	$(DIRECTORY)/src/glut/dos/PC_HW/*.[chS]		\
	$(DIRECTORY)/src/glut/ggi/*.[ch]		\
	$(DIRECTORY)/src/glut/ggi/Makefile		\
	$(DIRECTORY)/src/glut/fbdev/Makefile		\
	$(DIRECTORY)/src/glut/fbdev/*[ch]		\
	$(DIRECTORY)/src/glut/mini/*[ch]		\
	$(DIRECTORY)/src/glut/mini/glut.pc.in		\
	$(DIRECTORY)/src/glut/directfb/Makefile		\
	$(DIRECTORY)/src/glut/directfb/NOTES		\
	$(DIRECTORY)/src/glut/directfb/*[ch]		\
	$(DIRECTORY)/windows/VC6/progs/glut/glut.dsp	\
	$(DIRECTORY)/windows/VC7/progs/glut/glut.vcproj

DEPEND_FILES = \
	$(TOP)/src/mesa/depend		\
	$(TOP)/src/glx/x11/depend	\
	$(TOP)/src/glw/depend		\
	$(TOP)/src/glut/glx/depend	\
	$(TOP)/src/glu/sgi/depend


LIB_FILES = $(MAIN_FILES) $(DRI_FILES) $(SGI_GLU_FILES) $(GLW_FILES)


# Everything for new a Mesa release:
tarballs: rm_depend configure aclocal.m4 lib_gz demo_gz glut_gz \
	lib_bz2 demo_bz2 glut_bz2 lib_zip demo_zip glut_zip md5


# Helper for autoconf builds
ACLOCAL = aclocal
ACLOCAL_FLAGS =
AUTOCONF = autoconf
AC_FLAGS =
aclocal.m4: configure.ac acinclude.m4
	$(ACLOCAL) $(ACLOCAL_FLAGS)
configure: configure.ac aclocal.m4 acinclude.m4
	$(AUTOCONF) $(AC_FLAGS)

rm_depend:
	@for dep in $(DEPEND_FILES) ; do \
		rm -f $$dep ; \
		touch $$dep ; \
	done

lib_gz:
	rm -f configs/current ; \
	rm -f configs/autoconf ; \
	cd .. ; \
	tar -cf $(LIB_NAME).tar $(LIB_FILES) ; \
	gzip $(LIB_NAME).tar ; \
	mv $(LIB_NAME).tar.gz $(DIRECTORY)

demo_gz:
	cd .. ; \
	tar -cf $(DEMO_NAME).tar $(DEMO_FILES) ; \
	gzip $(DEMO_NAME).tar ; \
	mv $(DEMO_NAME).tar.gz $(DIRECTORY)

glut_gz:
	cd .. ; \
	tar -cf $(GLUT_NAME).tar $(GLUT_FILES) ; \
	gzip $(GLUT_NAME).tar ; \
	mv $(GLUT_NAME).tar.gz $(DIRECTORY)

lib_bz2:
	rm -f configs/current ; \
	rm -f configs/autoconf ; \
	cd .. ; \
	tar -cf $(LIB_NAME).tar $(LIB_FILES) ; \
	bzip2 $(LIB_NAME).tar ; \
	mv $(LIB_NAME).tar.bz2 $(DIRECTORY)

demo_bz2:
	cd .. ; \
	tar -cf $(DEMO_NAME).tar $(DEMO_FILES) ; \
	bzip2 $(DEMO_NAME).tar ; \
	mv $(DEMO_NAME).tar.bz2 $(DIRECTORY)

glut_bz2:
	cd .. ; \
	tar -cf $(GLUT_NAME).tar $(GLUT_FILES) ; \
	bzip2 $(GLUT_NAME).tar ; \
	mv $(GLUT_NAME).tar.bz2 $(DIRECTORY)

lib_zip:
	rm -f configs/current ; \
	rm -f configs/autoconf ; \
	rm -f $(LIB_NAME).zip ; \
	cd .. ; \
	zip -qr $(LIB_NAME).zip $(LIB_FILES) ; \
	mv $(LIB_NAME).zip $(DIRECTORY)

demo_zip:
	rm -f $(DEMO_NAME).zip ; \
	cd .. ; \
	zip -qr $(DEMO_NAME).zip $(DEMO_FILES) ; \
	mv $(DEMO_NAME).zip $(DIRECTORY)

glut_zip:
	rm -f $(GLUT_NAME).zip ; \
	cd .. ; \
	zip -qr $(GLUT_NAME).zip $(GLUT_FILES) ; \
	mv $(GLUT_NAME).zip $(DIRECTORY)

md5:
	@-md5sum $(LIB_NAME).tar.gz
	@-md5sum $(LIB_NAME).tar.bz2
	@-md5sum $(LIB_NAME).zip
	@-md5sum $(DEMO_NAME).tar.gz
	@-md5sum $(DEMO_NAME).tar.bz2
	@-md5sum $(DEMO_NAME).zip
	@-md5sum $(GLUT_NAME).tar.gz
	@-md5sum $(GLUT_NAME).tar.bz2
	@-md5sum $(GLUT_NAME).zip

.PHONY: tarballs rm_depend lib_gz demo_gz glut_gz lib_bz2 demo_bz2 \
	glut_bz2 lib_zip demo_zip glut_zip md5<|MERGE_RESOLUTION|>--- conflicted
+++ resolved
@@ -76,29 +76,16 @@
 bluegene-osmesa \
 bluegene-xlc-osmesa \
 beos \
-<<<<<<< HEAD
-bluegene-osmesa \
-bluegene-xlc-osmesa \
-=======
->>>>>>> d3f7b463
 catamount-osmesa-pgi \
 darwin \
 darwin-fat-32bit \
 darwin-fat-all \
 darwin-static \
 darwin-static-x86ppc \
-<<<<<<< HEAD
-dragonfly \
-dragonfly-dri \
-dragonfly-dri-amd64 \
-dragonfly-dri-x86 \
-=======
->>>>>>> d3f7b463
 freebsd \
 freebsd-dri \
 freebsd-dri-amd64 \
 freebsd-dri-x86 \
-freebsd-static \
 hpux10 \
 hpux10-gcc \
 hpux10-static \
@@ -187,17 +174,10 @@
 
 # Rules for making release tarballs
 
-<<<<<<< HEAD
-DIRECTORY = Mesa-7.0.4
-LIB_NAME = MesaLib-7.0.4
-DEMO_NAME = MesaDemos-7.0.4
-GLUT_NAME = MesaGLUT-7.0.4
-=======
 DIRECTORY = Mesa-7.1-rc1
 LIB_NAME = MesaLib-7.1-rc1
 DEMO_NAME = MesaDemos-7.1-rc1
 GLUT_NAME = MesaGLUT-7.1-rc1
->>>>>>> d3f7b463
 
 MAIN_FILES = \
 	$(DIRECTORY)/Makefile*						\
