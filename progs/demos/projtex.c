--- conflicted
+++ resolved
@@ -248,10 +248,7 @@
 
      free(texData3);
      free(texData4);
-<<<<<<< HEAD
-=======
      free(image);
->>>>>>> 9dbd47fc
   }
 }
 
