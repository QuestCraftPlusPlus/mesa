/*
 * Copyright © 2014 Connor Abbott
 *
 * Permission is hereby granted, free of charge, to any person obtaining a
 * copy of this software and associated documentation files (the "Software"),
 * to deal in the Software without restriction, including without limitation
 * the rights to use, copy, modify, merge, publish, distribute, sublicense,
 * and/or sell copies of the Software, and to permit persons to whom the
 * Software is furnished to do so, subject to the following conditions:
 *
 * The above copyright notice and this permission notice (including the next
 * paragraph) shall be included in all copies or substantial portions of the
 * Software.
 *
 * THE SOFTWARE IS PROVIDED "AS IS", WITHOUT WARRANTY OF ANY KIND, EXPRESS OR
 * IMPLIED, INCLUDING BUT NOT LIMITED TO THE WARRANTIES OF MERCHANTABILITY,
 * FITNESS FOR A PARTICULAR PURPOSE AND NONINFRINGEMENT.  IN NO EVENT SHALL
 * THE AUTHORS OR COPYRIGHT HOLDERS BE LIABLE FOR ANY CLAIM, DAMAGES OR OTHER
 * LIABILITY, WHETHER IN AN ACTION OF CONTRACT, TORT OR OTHERWISE, ARISING
 * FROM, OUT OF OR IN CONNECTION WITH THE SOFTWARE OR THE USE OR OTHER DEALINGS
 * IN THE SOFTWARE.
 *
 * Authors:
 *    Connor Abbott (cwabbott0@gmail.com)
 *
 */

#pragma once

#include "util/hash_table.h"
#include "../list.h"
#include "GL/gl.h" /* GLenum */
#include "util/list.h"
#include "util/ralloc.h"
#include "util/set.h"
#include "util/bitset.h"
#include "nir_types.h"
#include "shader_enums.h"
#include <stdio.h>

#include "nir_opcodes.h"

#ifdef __cplusplus
extern "C" {
#endif

struct gl_program;
struct gl_shader_program;

#define NIR_FALSE 0u
#define NIR_TRUE (~0u)

/** Defines a cast function
 *
 * This macro defines a cast function from in_type to out_type where
 * out_type is some structure type that contains a field of type out_type.
 *
 * Note that you have to be a bit careful as the generated cast function
 * destroys constness.
 */
#define NIR_DEFINE_CAST(name, in_type, out_type, field)  \
static inline out_type *                                 \
name(const in_type *parent)                              \
{                                                        \
   return exec_node_data(out_type, parent, field);       \
}

struct nir_function_overload;
struct nir_function;
struct nir_shader;
struct nir_instr;


/**
 * Description of built-in state associated with a uniform
 *
 * \sa nir_variable::state_slots
 */
typedef struct {
   int tokens[5];
   int swizzle;
} nir_state_slot;

typedef enum {
   nir_var_shader_in,
   nir_var_shader_out,
   nir_var_global,
   nir_var_local,
   nir_var_uniform,
   nir_var_shader_storage,
   nir_var_system_value
} nir_variable_mode;

/**
 * Data stored in an nir_constant
 */
union nir_constant_data {
   unsigned u[16];
   int i[16];
   float f[16];
   bool b[16];
};

typedef struct nir_constant {
   /**
    * Value of the constant.
    *
    * The field used to back the values supplied by the constant is determined
    * by the type associated with the \c nir_variable.  Constants may be
    * scalars, vectors, or matrices.
    */
   union nir_constant_data value;

   /* Array elements / Structure Fields */
   struct nir_constant **elements;
} nir_constant;

/**
 * \brief Layout qualifiers for gl_FragDepth.
 *
 * The AMD/ARB_conservative_depth extensions allow gl_FragDepth to be redeclared
 * with a layout qualifier.
 */
typedef enum {
    nir_depth_layout_none, /**< No depth layout is specified. */
    nir_depth_layout_any,
    nir_depth_layout_greater,
    nir_depth_layout_less,
    nir_depth_layout_unchanged
} nir_depth_layout;

/**
 * Either a uniform, global variable, shader input, or shader output. Based on
 * ir_variable - it should be easy to translate between the two.
 */

typedef struct {
   struct exec_node node;

   /**
    * Declared type of the variable
    */
   const struct glsl_type *type;

   /**
    * Declared name of the variable
    */
   char *name;

   /**
    * For variables which satisfy the is_interface_instance() predicate, this
    * points to an array of integers such that if the ith member of the
    * interface block is an array, max_ifc_array_access[i] is the maximum
    * array element of that member that has been accessed.  If the ith member
    * of the interface block is not an array, max_ifc_array_access[i] is
    * unused.
    *
    * For variables whose type is not an interface block, this pointer is
    * NULL.
    */
   unsigned *max_ifc_array_access;

   struct nir_variable_data {

      /**
       * Is the variable read-only?
       *
       * This is set for variables declared as \c const, shader inputs,
       * and uniforms.
       */
      unsigned read_only:1;
      unsigned centroid:1;
      unsigned sample:1;
      unsigned patch:1;
      unsigned invariant:1;

      /**
       * Storage class of the variable.
       *
       * \sa nir_variable_mode
       */
      nir_variable_mode mode:4;

      /**
       * Interpolation mode for shader inputs / outputs
       *
       * \sa glsl_interp_qualifier
       */
      unsigned interpolation:2;

      /**
       * \name ARB_fragment_coord_conventions
       * @{
       */
      unsigned origin_upper_left:1;
      unsigned pixel_center_integer:1;
      /*@}*/

      /**
       * Was the location explicitly set in the shader?
       *
       * If the location is explicitly set in the shader, it \b cannot be changed
       * by the linker or by the API (e.g., calls to \c glBindAttribLocation have
       * no effect).
       */
      unsigned explicit_location:1;
      unsigned explicit_index:1;

      /**
       * Was an initial binding explicitly set in the shader?
       *
       * If so, constant_initializer contains an integer nir_constant
       * representing the initial binding point.
       */
      unsigned explicit_binding:1;

      /**
       * Does this variable have an initializer?
       *
       * This is used by the linker to cross-validiate initializers of global
       * variables.
       */
      unsigned has_initializer:1;

      /**
       * Is this variable a generic output or input that has not yet been matched
       * up to a variable in another stage of the pipeline?
       *
       * This is used by the linker as scratch storage while assigning locations
       * to generic inputs and outputs.
       */
      unsigned is_unmatched_generic_inout:1;

      /**
       * If non-zero, then this variable may be packed along with other variables
       * into a single varying slot, so this offset should be applied when
       * accessing components.  For example, an offset of 1 means that the x
       * component of this variable is actually stored in component y of the
       * location specified by \c location.
       */
      unsigned location_frac:2;

      /**
       * Non-zero if this variable was created by lowering a named interface
       * block which was not an array.
       *
       * Note that this variable and \c from_named_ifc_block_array will never
       * both be non-zero.
       */
      unsigned from_named_ifc_block_nonarray:1;

      /**
       * Non-zero if this variable was created by lowering a named interface
       * block which was an array.
       *
       * Note that this variable and \c from_named_ifc_block_nonarray will never
       * both be non-zero.
       */
      unsigned from_named_ifc_block_array:1;

      /**
       * \brief Layout qualifier for gl_FragDepth.
       *
       * This is not equal to \c ir_depth_layout_none if and only if this
       * variable is \c gl_FragDepth and a layout qualifier is specified.
       */
      nir_depth_layout depth_layout;

      /**
       * Storage location of the base of this variable
       *
       * The precise meaning of this field depends on the nature of the variable.
       *
       *   - Vertex shader input: one of the values from \c gl_vert_attrib.
       *   - Vertex shader output: one of the values from \c gl_varying_slot.
       *   - Geometry shader input: one of the values from \c gl_varying_slot.
       *   - Geometry shader output: one of the values from \c gl_varying_slot.
       *   - Fragment shader input: one of the values from \c gl_varying_slot.
       *   - Fragment shader output: one of the values from \c gl_frag_result.
       *   - Uniforms: Per-stage uniform slot number for default uniform block.
       *   - Uniforms: Index within the uniform block definition for UBO members.
       *   - Non-UBO Uniforms: uniform slot number.
       *   - Other: This field is not currently used.
       *
       * If the variable is a uniform, shader input, or shader output, and the
       * slot has not been assigned, the value will be -1.
       */
      int location;

      /**
       * The actual location of the variable in the IR. Only valid for inputs
       * and outputs.
       */
      unsigned int driver_location;

      /**
       * output index for dual source blending.
       */
      int index;

      /**
       * Descriptor set binding for sampler or UBO.
       */
      int descriptor_set;

      /**
       * Initial binding point for a sampler or UBO.
       *
       * For array types, this represents the binding point for the first element.
       */
      int binding;

      /**
       * Location an atomic counter is stored at.
       */
      struct {
         unsigned offset;
      } atomic;

      /**
       * ARB_shader_image_load_store qualifiers.
       */
      struct {
         bool read_only; /**< "readonly" qualifier. */
         bool write_only; /**< "writeonly" qualifier. */
         bool coherent;
         bool _volatile;
         bool restrict_flag;

         /** Image internal format if specified explicitly, otherwise GL_NONE. */
         GLenum format;
      } image;

      /**
       * Highest element accessed with a constant expression array index
       *
       * Not used for non-array variables.
       */
      unsigned max_array_access;

   } data;

   /**
    * Built-in state that backs this uniform
    *
    * Once set at variable creation, \c state_slots must remain invariant.
    * This is because, ideally, this array would be shared by all clones of
    * this variable in the IR tree.  In other words, we'd really like for it
    * to be a fly-weight.
    *
    * If the variable is not a uniform, \c num_state_slots will be zero and
    * \c state_slots will be \c NULL.
    */
   /*@{*/
   unsigned num_state_slots;    /**< Number of state slots used */
   nir_state_slot *state_slots;  /**< State descriptors. */
   /*@}*/

   /**
    * Constant expression assigned in the initializer of the variable
    */
   nir_constant *constant_initializer;

   /**
    * For variables that are in an interface block or are an instance of an
    * interface block, this is the \c GLSL_TYPE_INTERFACE type for that block.
    *
    * \sa ir_variable::location
    */
   const struct glsl_type *interface_type;
} nir_variable;

#define nir_foreach_variable(var, var_list) \
   foreach_list_typed(nir_variable, var, node, var_list)

typedef struct {
   struct exec_node node;

   unsigned num_components; /** < number of vector components */
   unsigned num_array_elems; /** < size of array (0 for no array) */

   /** generic register index. */
   unsigned index;

   /** only for debug purposes, can be NULL */
   const char *name;

   /** whether this register is local (per-function) or global (per-shader) */
   bool is_global;

   /**
    * If this flag is set to true, then accessing channels >= num_components
    * is well-defined, and simply spills over to the next array element. This
    * is useful for backends that can do per-component accessing, in
    * particular scalar backends. By setting this flag and making
    * num_components equal to 1, structures can be packed tightly into
    * registers and then registers can be accessed per-component to get to
    * each structure member, even if it crosses vec4 boundaries.
    */
   bool is_packed;

   /** set of nir_src's where this register is used (read from) */
   struct list_head uses;

   /** set of nir_dest's where this register is defined (written to) */
   struct list_head defs;

   /** set of nir_if's where this register is used as a condition */
   struct list_head if_uses;
} nir_register;

typedef enum {
   nir_instr_type_alu,
   nir_instr_type_call,
   nir_instr_type_tex,
   nir_instr_type_intrinsic,
   nir_instr_type_load_const,
   nir_instr_type_jump,
   nir_instr_type_ssa_undef,
   nir_instr_type_phi,
   nir_instr_type_parallel_copy,
} nir_instr_type;

typedef struct nir_instr {
   struct exec_node node;
   nir_instr_type type;
   struct nir_block *block;

   /** generic instruction index. */
   unsigned index;

   /* A temporary for optimization and analysis passes to use for storing
    * flags.  For instance, DCE uses this to store the "dead/live" info.
    */
   uint8_t pass_flags;
} nir_instr;

static inline nir_instr *
nir_instr_next(nir_instr *instr)
{
   struct exec_node *next = exec_node_get_next(&instr->node);
   if (exec_node_is_tail_sentinel(next))
      return NULL;
   else
      return exec_node_data(nir_instr, next, node);
}

static inline nir_instr *
nir_instr_prev(nir_instr *instr)
{
   struct exec_node *prev = exec_node_get_prev(&instr->node);
   if (exec_node_is_head_sentinel(prev))
      return NULL;
   else
      return exec_node_data(nir_instr, prev, node);
}

static inline bool
nir_instr_is_first(nir_instr *instr)
{
   return exec_node_is_head_sentinel(exec_node_get_prev(&instr->node));
}

static inline bool
nir_instr_is_last(nir_instr *instr)
{
   return exec_node_is_tail_sentinel(exec_node_get_next(&instr->node));
}

typedef struct {
   /** for debugging only, can be NULL */
   const char* name;

   /** generic SSA definition index. */
   unsigned index;

   /** Index into the live_in and live_out bitfields */
   unsigned live_index;

   nir_instr *parent_instr;

   /** set of nir_instr's where this register is used (read from) */
   struct list_head uses;

   /** set of nir_if's where this register is used as a condition */
   struct list_head if_uses;

   uint8_t num_components;
} nir_ssa_def;

struct nir_src;

typedef struct {
   nir_register *reg;
   struct nir_src *indirect; /** < NULL for no indirect offset */
   unsigned base_offset;

   /* TODO use-def chain goes here */
} nir_reg_src;

typedef struct {
   nir_instr *parent_instr;
   struct list_head def_link;

   nir_register *reg;
   struct nir_src *indirect; /** < NULL for no indirect offset */
   unsigned base_offset;

   /* TODO def-use chain goes here */
} nir_reg_dest;

struct nir_if;

typedef struct nir_src {
   union {
      nir_instr *parent_instr;
      struct nir_if *parent_if;
   };

   struct list_head use_link;

   union {
      nir_reg_src reg;
      nir_ssa_def *ssa;
   };

   bool is_ssa;
} nir_src;

#ifdef __cplusplus
#  define NIR_SRC_INIT nir_src()
#else
#  define NIR_SRC_INIT (nir_src) { { NULL } }
#endif

#define nir_foreach_use(reg_or_ssa_def, src) \
   list_for_each_entry(nir_src, src, &(reg_or_ssa_def)->uses, use_link)

#define nir_foreach_use_safe(reg_or_ssa_def, src) \
   list_for_each_entry_safe(nir_src, src, &(reg_or_ssa_def)->uses, use_link)

#define nir_foreach_if_use(reg_or_ssa_def, src) \
   list_for_each_entry(nir_src, src, &(reg_or_ssa_def)->if_uses, use_link)

#define nir_foreach_if_use_safe(reg_or_ssa_def, src) \
   list_for_each_entry_safe(nir_src, src, &(reg_or_ssa_def)->if_uses, use_link)

typedef struct {
   union {
      nir_reg_dest reg;
      nir_ssa_def ssa;
   };

   bool is_ssa;
} nir_dest;

#ifdef __cplusplus
#  define NIR_DEST_INIT nir_dest()
#else
#  define NIR_DEST_INIT (nir_dest) { { { NULL } } }
#endif

#define nir_foreach_def(reg, dest) \
   list_for_each_entry(nir_dest, dest, &(reg)->defs, reg.def_link)

#define nir_foreach_def_safe(reg, dest) \
   list_for_each_entry_safe(nir_dest, dest, &(reg)->defs, reg.def_link)

static inline nir_src
nir_src_for_ssa(nir_ssa_def *def)
{
   nir_src src = NIR_SRC_INIT;

   src.is_ssa = true;
   src.ssa = def;

   return src;
}

static inline nir_src
nir_src_for_reg(nir_register *reg)
{
   nir_src src = NIR_SRC_INIT;

   src.is_ssa = false;
   src.reg.reg = reg;
   src.reg.indirect = NULL;
   src.reg.base_offset = 0;

   return src;
}

static inline nir_dest
nir_dest_for_reg(nir_register *reg)
{
   nir_dest dest = NIR_DEST_INIT;

   dest.reg.reg = reg;

   return dest;
}

void nir_src_copy(nir_src *dest, const nir_src *src, void *instr_or_if);
void nir_dest_copy(nir_dest *dest, const nir_dest *src, nir_instr *instr);

typedef struct {
   nir_src src;

   /**
    * \name input modifiers
    */
   /*@{*/
   /**
    * For inputs interpreted as floating point, flips the sign bit. For
    * inputs interpreted as integers, performs the two's complement negation.
    */
   bool negate;

   /**
    * Clears the sign bit for floating point values, and computes the integer
    * absolute value for integers. Note that the negate modifier acts after
    * the absolute value modifier, therefore if both are set then all inputs
    * will become negative.
    */
   bool abs;
   /*@}*/

   /**
    * For each input component, says which component of the register it is
    * chosen from. Note that which elements of the swizzle are used and which
    * are ignored are based on the write mask for most opcodes - for example,
    * a statement like "foo.xzw = bar.zyx" would have a writemask of 1101b and
    * a swizzle of {2, x, 1, 0} where x means "don't care."
    */
   uint8_t swizzle[4];
} nir_alu_src;

typedef struct {
   nir_dest dest;

   /**
    * \name saturate output modifier
    *
    * Only valid for opcodes that output floating-point numbers. Clamps the
    * output to between 0.0 and 1.0 inclusive.
    */

   bool saturate;

   unsigned write_mask : 4; /* ignored if dest.is_ssa is true */
} nir_alu_dest;

typedef enum {
   nir_type_invalid = 0, /* Not a valid type */
   nir_type_float,
   nir_type_int,
   nir_type_unsigned,
   nir_type_bool
} nir_alu_type;

typedef enum {
   NIR_OP_IS_COMMUTATIVE = (1 << 0),
   NIR_OP_IS_ASSOCIATIVE = (1 << 1),
} nir_op_algebraic_property;

typedef struct {
   const char *name;

   unsigned num_inputs;

   /**
    * The number of components in the output
    *
    * If non-zero, this is the size of the output and input sizes are
    * explicitly given; swizzle and writemask are still in effect, but if
    * the output component is masked out, then the input component may
    * still be in use.
    *
    * If zero, the opcode acts in the standard, per-component manner; the
    * operation is performed on each component (except the ones that are
    * masked out) with the input being taken from the input swizzle for
    * that component.
    *
    * The size of some of the inputs may be given (i.e. non-zero) even
    * though output_size is zero; in that case, the inputs with a zero
    * size act per-component, while the inputs with non-zero size don't.
    */
   unsigned output_size;

   /**
    * The type of vector that the instruction outputs. Note that the
    * staurate modifier is only allowed on outputs with the float type.
    */

   nir_alu_type output_type;

   /**
    * The number of components in each input
    */
   unsigned input_sizes[4];

   /**
    * The type of vector that each input takes. Note that negate and
    * absolute value are only allowed on inputs with int or float type and
    * behave differently on the two.
    */
   nir_alu_type input_types[4];

   nir_op_algebraic_property algebraic_properties;
} nir_op_info;

extern const nir_op_info nir_op_infos[nir_num_opcodes];

typedef struct nir_alu_instr {
   nir_instr instr;
   nir_op op;
   nir_alu_dest dest;
   nir_alu_src src[];
} nir_alu_instr;

void nir_alu_src_copy(nir_alu_src *dest, const nir_alu_src *src,
                      nir_alu_instr *instr);
void nir_alu_dest_copy(nir_alu_dest *dest, const nir_alu_dest *src,
                       nir_alu_instr *instr);

/* is this source channel used? */
static inline bool
nir_alu_instr_channel_used(nir_alu_instr *instr, unsigned src, unsigned channel)
{
   if (nir_op_infos[instr->op].input_sizes[src] > 0)
      return channel < nir_op_infos[instr->op].input_sizes[src];

   return (instr->dest.write_mask >> channel) & 1;
}

/*
 * For instructions whose destinations are SSA, get the number of channels
 * used for a source
 */
static inline unsigned
nir_ssa_alu_instr_src_components(const nir_alu_instr *instr, unsigned src)
{
   assert(instr->dest.dest.is_ssa);

   if (nir_op_infos[instr->op].input_sizes[src] > 0)
      return nir_op_infos[instr->op].input_sizes[src];

   return instr->dest.dest.ssa.num_components;
}

typedef enum {
   nir_deref_type_var,
   nir_deref_type_array,
   nir_deref_type_struct
} nir_deref_type;

typedef struct nir_deref {
   nir_deref_type deref_type;
   struct nir_deref *child;
   const struct glsl_type *type;
} nir_deref;

typedef struct {
   nir_deref deref;

   nir_variable *var;
} nir_deref_var;

/* This enum describes how the array is referenced.  If the deref is
 * direct then the base_offset is used.  If the deref is indirect then then
 * offset is given by base_offset + indirect.  If the deref is a wildcard
 * then the deref refers to all of the elements of the array at the same
 * time.  Wildcard dereferences are only ever allowed in copy_var
 * intrinsics and the source and destination derefs must have matching
 * wildcards.
 */
typedef enum {
   nir_deref_array_type_direct,
   nir_deref_array_type_indirect,
   nir_deref_array_type_wildcard,
} nir_deref_array_type;

typedef struct {
   nir_deref deref;

   nir_deref_array_type deref_array_type;
   unsigned base_offset;
   nir_src indirect;
} nir_deref_array;

typedef struct {
   nir_deref deref;

   unsigned index;
} nir_deref_struct;

NIR_DEFINE_CAST(nir_deref_as_var, nir_deref, nir_deref_var, deref)
NIR_DEFINE_CAST(nir_deref_as_array, nir_deref, nir_deref_array, deref)
NIR_DEFINE_CAST(nir_deref_as_struct, nir_deref, nir_deref_struct, deref)

<<<<<<< HEAD
/** Returns the tail of a deref chain */
=======
/* Returns the last deref in the chain. */
>>>>>>> f94e1d97
static inline nir_deref *
nir_deref_tail(nir_deref *deref)
{
   while (deref->child)
      deref = deref->child;
   return deref;
}

typedef struct {
   nir_instr instr;

   unsigned num_params;
   nir_deref_var **params;
   nir_deref_var *return_deref;

   struct nir_function_overload *callee;
} nir_call_instr;

#define INTRINSIC(name, num_srcs, src_components, has_dest, dest_components, \
                  num_variables, num_indices, flags) \
   nir_intrinsic_##name,

#define LAST_INTRINSIC(name) nir_last_intrinsic = nir_intrinsic_##name,

typedef enum {
#include "nir_intrinsics.h"
   nir_num_intrinsics = nir_last_intrinsic + 1
} nir_intrinsic_op;

#undef INTRINSIC
#undef LAST_INTRINSIC

/** Represents an intrinsic
 *
 * An intrinsic is an instruction type for handling things that are
 * more-or-less regular operations but don't just consume and produce SSA
 * values like ALU operations do.  Intrinsics are not for things that have
 * special semantic meaning such as phi nodes and parallel copies.
 * Examples of intrinsics include variable load/store operations, system
 * value loads, and the like.  Even though texturing more-or-less falls
 * under this category, texturing is its own instruction type because
 * trying to represent texturing with intrinsics would lead to a
 * combinatorial explosion of intrinsic opcodes.
 *
 * By having a single instruction type for handling a lot of different
 * cases, optimization passes can look for intrinsics and, for the most
 * part, completely ignore them.  Each intrinsic type also has a few
 * possible flags that govern whether or not they can be reordered or
 * eliminated.  That way passes like dead code elimination can still work
 * on intrisics without understanding the meaning of each.
 *
 * Each intrinsic has some number of constant indices, some number of
 * variables, and some number of sources.  What these sources, variables,
 * and indices mean depends on the intrinsic and is documented with the
 * intrinsic declaration in nir_intrinsics.h.  Intrinsics and texture
 * instructions are the only types of instruction that can operate on
 * variables.
 */
typedef struct {
   nir_instr instr;

   nir_intrinsic_op intrinsic;

   nir_dest dest;

   /** number of components if this is a vectorized intrinsic
    *
    * Similarly to ALU operations, some intrinsics are vectorized.
    * An intrinsic is vectorized if nir_intrinsic_infos.dest_components == 0.
    * For vectorized intrinsics, the num_components field specifies the
    * number of destination components and the number of source components
    * for all sources with nir_intrinsic_infos.src_components[i] == 0.
    */
   uint8_t num_components;

   int const_index[3];

   nir_deref_var *variables[2];

   nir_src src[];
} nir_intrinsic_instr;

/**
 * \name NIR intrinsics semantic flags
 *
 * information about what the compiler can do with the intrinsics.
 *
 * \sa nir_intrinsic_info::flags
 */
typedef enum {
   /**
    * whether the intrinsic can be safely eliminated if none of its output
    * value is not being used.
    */
   NIR_INTRINSIC_CAN_ELIMINATE = (1 << 0),

   /**
    * Whether the intrinsic can be reordered with respect to any other
    * intrinsic, i.e. whether the only reordering dependencies of the
    * intrinsic are due to the register reads/writes.
    */
   NIR_INTRINSIC_CAN_REORDER = (1 << 1),
} nir_intrinsic_semantic_flag;

#define NIR_INTRINSIC_MAX_INPUTS 4

typedef struct {
   const char *name;

   unsigned num_srcs; /** < number of register/SSA inputs */

   /** number of components of each input register
    *
    * If this value is 0, the number of components is given by the
    * num_components field of nir_intrinsic_instr.
    */
   unsigned src_components[NIR_INTRINSIC_MAX_INPUTS];

   bool has_dest;

   /** number of components of the output register
    *
    * If this value is 0, the number of components is given by the
    * num_components field of nir_intrinsic_instr.
    */
   unsigned dest_components;

   /** the number of inputs/outputs that are variables */
   unsigned num_variables;

   /** the number of constant indices used by the intrinsic */
   unsigned num_indices;

   /** semantic flags for calls to this intrinsic */
   nir_intrinsic_semantic_flag flags;
} nir_intrinsic_info;

extern const nir_intrinsic_info nir_intrinsic_infos[nir_num_intrinsics];

/**
 * \group texture information
 *
 * This gives semantic information about textures which is useful to the
 * frontend, the backend, and lowering passes, but not the optimizer.
 */

typedef enum {
   nir_tex_src_coord,
   nir_tex_src_projector,
   nir_tex_src_comparitor, /* shadow comparitor */
   nir_tex_src_offset,
   nir_tex_src_bias,
   nir_tex_src_lod,
   nir_tex_src_ms_index, /* MSAA sample index */
   nir_tex_src_ddx,
   nir_tex_src_ddy,
   nir_tex_src_sampler_offset, /* < dynamically uniform indirect offset */
   nir_num_tex_src_types
} nir_tex_src_type;

typedef struct {
   nir_src src;
   nir_tex_src_type src_type;
} nir_tex_src;

typedef enum {
   nir_texop_tex,                /**< Regular texture look-up */
   nir_texop_txb,                /**< Texture look-up with LOD bias */
   nir_texop_txl,                /**< Texture look-up with explicit LOD */
   nir_texop_txd,                /**< Texture look-up with partial derivatvies */
   nir_texop_txf,                /**< Texel fetch with explicit LOD */
   nir_texop_txf_ms,                /**< Multisample texture fetch */
   nir_texop_txs,                /**< Texture size */
   nir_texop_lod,                /**< Texture lod query */
   nir_texop_tg4,                /**< Texture gather */
   nir_texop_query_levels,       /**< Texture levels query */
   nir_texop_texture_samples,    /**< Texture samples query */
} nir_texop;

typedef struct {
   nir_instr instr;

   enum glsl_sampler_dim sampler_dim;
   nir_alu_type dest_type;

   nir_texop op;
   nir_dest dest;
   nir_tex_src *src;
   unsigned num_srcs, coord_components;
   bool is_array, is_shadow;

   /**
    * If is_shadow is true, whether this is the old-style shadow that outputs 4
    * components or the new-style shadow that outputs 1 component.
    */
   bool is_new_style_shadow;

   /* constant offset - must be 0 if the offset source is used */
   int const_offset[4];

   /* gather component selector */
   unsigned component : 2;

   /** The sampler index
    *
    * If this texture instruction has a nir_tex_src_sampler_offset source,
    * then the sampler index is given by sampler_index + sampler_offset.
    */
   unsigned sampler_index;

   /** The size of the sampler array or 0 if it's not an array */
   unsigned sampler_array_size;

   nir_deref_var *sampler; /* if this is NULL, use sampler_index instead */
} nir_tex_instr;

static inline unsigned
nir_tex_instr_dest_size(nir_tex_instr *instr)
{
   switch (instr->op) {
   case nir_texop_txs: {
      unsigned ret;
      switch (instr->sampler_dim) {
         case GLSL_SAMPLER_DIM_1D:
         case GLSL_SAMPLER_DIM_BUF:
            ret = 1;
            break;
         case GLSL_SAMPLER_DIM_2D:
         case GLSL_SAMPLER_DIM_CUBE:
         case GLSL_SAMPLER_DIM_MS:
         case GLSL_SAMPLER_DIM_RECT:
         case GLSL_SAMPLER_DIM_EXTERNAL:
            ret = 2;
            break;
         case GLSL_SAMPLER_DIM_3D:
            ret = 3;
            break;
         default:
            unreachable("not reached");
      }
      if (instr->is_array)
         ret++;
      return ret;
   }

   case nir_texop_lod:
      return 2;

   case nir_texop_texture_samples:
   case nir_texop_query_levels:
      return 1;

   default:
      if (instr->is_shadow && instr->is_new_style_shadow)
         return 1;

      return 4;
   }
}

static inline unsigned
nir_tex_instr_src_size(nir_tex_instr *instr, unsigned src)
{
   if (instr->src[src].src_type == nir_tex_src_coord)
      return instr->coord_components;


   if (instr->src[src].src_type == nir_tex_src_offset ||
       instr->src[src].src_type == nir_tex_src_ddx ||
       instr->src[src].src_type == nir_tex_src_ddy) {
      if (instr->is_array)
         return instr->coord_components - 1;
      else
         return instr->coord_components;
   }

   return 1;
}

static inline int
nir_tex_instr_src_index(nir_tex_instr *instr, nir_tex_src_type type)
{
   for (unsigned i = 0; i < instr->num_srcs; i++)
      if (instr->src[i].src_type == type)
         return (int) i;

   return -1;
}

typedef struct {
   union {
      float f[4];
      int32_t i[4];
      uint32_t u[4];
   };
} nir_const_value;

typedef struct {
   nir_instr instr;

   nir_const_value value;

   nir_ssa_def def;
} nir_load_const_instr;

typedef enum {
   nir_jump_return,
   nir_jump_break,
   nir_jump_continue,
} nir_jump_type;

typedef struct {
   nir_instr instr;
   nir_jump_type type;
} nir_jump_instr;

/* creates a new SSA variable in an undefined state */

typedef struct {
   nir_instr instr;
   nir_ssa_def def;
} nir_ssa_undef_instr;

typedef struct {
   struct exec_node node;

   /* The predecessor block corresponding to this source */
   struct nir_block *pred;

   nir_src src;
} nir_phi_src;

#define nir_foreach_phi_src(phi, entry) \
   foreach_list_typed(nir_phi_src, entry, node, &(phi)->srcs)
#define nir_foreach_phi_src_safe(phi, entry) \
   foreach_list_typed_safe(nir_phi_src, entry, node, &(phi)->srcs)

typedef struct {
   nir_instr instr;

   struct exec_list srcs; /** < list of nir_phi_src */

   nir_dest dest;
} nir_phi_instr;

typedef struct {
   struct exec_node node;
   nir_src src;
   nir_dest dest;
} nir_parallel_copy_entry;

#define nir_foreach_parallel_copy_entry(pcopy, entry) \
   foreach_list_typed(nir_parallel_copy_entry, entry, node, &(pcopy)->entries)

typedef struct {
   nir_instr instr;

   /* A list of nir_parallel_copy_entry's.  The sources of all of the
    * entries are copied to the corresponding destinations "in parallel".
    * In other words, if we have two entries: a -> b and b -> a, the values
    * get swapped.
    */
   struct exec_list entries;
} nir_parallel_copy_instr;

NIR_DEFINE_CAST(nir_instr_as_alu, nir_instr, nir_alu_instr, instr)
NIR_DEFINE_CAST(nir_instr_as_call, nir_instr, nir_call_instr, instr)
NIR_DEFINE_CAST(nir_instr_as_jump, nir_instr, nir_jump_instr, instr)
NIR_DEFINE_CAST(nir_instr_as_tex, nir_instr, nir_tex_instr, instr)
NIR_DEFINE_CAST(nir_instr_as_intrinsic, nir_instr, nir_intrinsic_instr, instr)
NIR_DEFINE_CAST(nir_instr_as_load_const, nir_instr, nir_load_const_instr, instr)
NIR_DEFINE_CAST(nir_instr_as_ssa_undef, nir_instr, nir_ssa_undef_instr, instr)
NIR_DEFINE_CAST(nir_instr_as_phi, nir_instr, nir_phi_instr, instr)
NIR_DEFINE_CAST(nir_instr_as_parallel_copy, nir_instr,
                nir_parallel_copy_instr, instr)

/*
 * Control flow
 *
 * Control flow consists of a tree of control flow nodes, which include
 * if-statements and loops. The leaves of the tree are basic blocks, lists of
 * instructions that always run start-to-finish. Each basic block also keeps
 * track of its successors (blocks which may run immediately after the current
 * block) and predecessors (blocks which could have run immediately before the
 * current block). Each function also has a start block and an end block which
 * all return statements point to (which is always empty). Together, all the
 * blocks with their predecessors and successors make up the control flow
 * graph (CFG) of the function. There are helpers that modify the tree of
 * control flow nodes while modifying the CFG appropriately; these should be
 * used instead of modifying the tree directly.
 */

typedef enum {
   nir_cf_node_block,
   nir_cf_node_if,
   nir_cf_node_loop,
   nir_cf_node_function
} nir_cf_node_type;

typedef struct nir_cf_node {
   struct exec_node node;
   nir_cf_node_type type;
   struct nir_cf_node *parent;
} nir_cf_node;

typedef struct nir_block {
   nir_cf_node cf_node;

   struct exec_list instr_list; /** < list of nir_instr */

   /** generic block index; generated by nir_index_blocks */
   unsigned index;

   /*
    * Each block can only have up to 2 successors, so we put them in a simple
    * array - no need for anything more complicated.
    */
   struct nir_block *successors[2];

   /* Set of nir_block predecessors in the CFG */
   struct set *predecessors;

   /*
    * this node's immediate dominator in the dominance tree - set to NULL for
    * the start block.
    */
   struct nir_block *imm_dom;

   /* This node's children in the dominance tree */
   unsigned num_dom_children;
   struct nir_block **dom_children;

   /* Set of nir_block's on the dominance frontier of this block */
   struct set *dom_frontier;

   /*
    * These two indices have the property that dom_{pre,post}_index for each
    * child of this block in the dominance tree will always be between
    * dom_pre_index and dom_post_index for this block, which makes testing if
    * a given block is dominated by another block an O(1) operation.
    */
   unsigned dom_pre_index, dom_post_index;

   /* live in and out for this block; used for liveness analysis */
   BITSET_WORD *live_in;
   BITSET_WORD *live_out;
} nir_block;

static inline nir_instr *
nir_block_first_instr(nir_block *block)
{
   struct exec_node *head = exec_list_get_head(&block->instr_list);
   return exec_node_data(nir_instr, head, node);
}

static inline nir_instr *
nir_block_last_instr(nir_block *block)
{
   struct exec_node *tail = exec_list_get_tail(&block->instr_list);
   return exec_node_data(nir_instr, tail, node);
}

#define nir_foreach_instr(block, instr) \
   foreach_list_typed(nir_instr, instr, node, &(block)->instr_list)
#define nir_foreach_instr_reverse(block, instr) \
   foreach_list_typed_reverse(nir_instr, instr, node, &(block)->instr_list)
#define nir_foreach_instr_safe(block, instr) \
   foreach_list_typed_safe(nir_instr, instr, node, &(block)->instr_list)
#define nir_foreach_instr_safe_reverse(block, instr) \
   foreach_list_typed_safe_reverse(nir_instr, instr, node, &(block)->instr_list)

typedef struct nir_if {
   nir_cf_node cf_node;
   nir_src condition;

   struct exec_list then_list; /** < list of nir_cf_node */
   struct exec_list else_list; /** < list of nir_cf_node */
} nir_if;

static inline nir_cf_node *
nir_if_first_then_node(nir_if *if_stmt)
{
   struct exec_node *head = exec_list_get_head(&if_stmt->then_list);
   return exec_node_data(nir_cf_node, head, node);
}

static inline nir_cf_node *
nir_if_last_then_node(nir_if *if_stmt)
{
   struct exec_node *tail = exec_list_get_tail(&if_stmt->then_list);
   return exec_node_data(nir_cf_node, tail, node);
}

static inline nir_cf_node *
nir_if_first_else_node(nir_if *if_stmt)
{
   struct exec_node *head = exec_list_get_head(&if_stmt->else_list);
   return exec_node_data(nir_cf_node, head, node);
}

static inline nir_cf_node *
nir_if_last_else_node(nir_if *if_stmt)
{
   struct exec_node *tail = exec_list_get_tail(&if_stmt->else_list);
   return exec_node_data(nir_cf_node, tail, node);
}

typedef struct {
   nir_cf_node cf_node;

   struct exec_list body; /** < list of nir_cf_node */
} nir_loop;

static inline nir_cf_node *
nir_loop_first_cf_node(nir_loop *loop)
{
   return exec_node_data(nir_cf_node, exec_list_get_head(&loop->body), node);
}

static inline nir_cf_node *
nir_loop_last_cf_node(nir_loop *loop)
{
   return exec_node_data(nir_cf_node, exec_list_get_tail(&loop->body), node);
}

/**
 * Various bits of metadata that can may be created or required by
 * optimization and analysis passes
 */
typedef enum {
   nir_metadata_none = 0x0,
   nir_metadata_block_index = 0x1,
   nir_metadata_dominance = 0x2,
   nir_metadata_live_ssa_defs = 0x4,
} nir_metadata;

typedef struct {
   nir_cf_node cf_node;

   /** pointer to the overload of which this is an implementation */
   struct nir_function_overload *overload;

   struct exec_list body; /** < list of nir_cf_node */

   nir_block *end_block;

   /** list for all local variables in the function */
   struct exec_list locals;

   /** array of variables used as parameters */
   unsigned num_params;
   nir_variable **params;

   /** variable used to hold the result of the function */
   nir_variable *return_var;

   /** list of local registers in the function */
   struct exec_list registers;

   /** next available local register index */
   unsigned reg_alloc;

   /** next available SSA value index */
   unsigned ssa_alloc;

   /* total number of basic blocks, only valid when block_index_dirty = false */
   unsigned num_blocks;

   nir_metadata valid_metadata;
} nir_function_impl;

static inline nir_block *
nir_start_block(nir_function_impl *impl)
{
   return (nir_block *) exec_list_get_head(&impl->body);
}

static inline nir_cf_node *
nir_cf_node_next(nir_cf_node *node)
{
   struct exec_node *next = exec_node_get_next(&node->node);
   if (exec_node_is_tail_sentinel(next))
      return NULL;
   else
      return exec_node_data(nir_cf_node, next, node);
}

static inline nir_cf_node *
nir_cf_node_prev(nir_cf_node *node)
{
   struct exec_node *prev = exec_node_get_prev(&node->node);
   if (exec_node_is_head_sentinel(prev))
      return NULL;
   else
      return exec_node_data(nir_cf_node, prev, node);
}

static inline bool
nir_cf_node_is_first(const nir_cf_node *node)
{
   return exec_node_is_head_sentinel(node->node.prev);
}

static inline bool
nir_cf_node_is_last(const nir_cf_node *node)
{
   return exec_node_is_tail_sentinel(node->node.next);
}

NIR_DEFINE_CAST(nir_cf_node_as_block, nir_cf_node, nir_block, cf_node)
NIR_DEFINE_CAST(nir_cf_node_as_if, nir_cf_node, nir_if, cf_node)
NIR_DEFINE_CAST(nir_cf_node_as_loop, nir_cf_node, nir_loop, cf_node)
NIR_DEFINE_CAST(nir_cf_node_as_function, nir_cf_node, nir_function_impl, cf_node)

typedef enum {
   nir_parameter_in,
   nir_parameter_out,
   nir_parameter_inout,
} nir_parameter_type;

typedef struct {
   nir_parameter_type param_type;
   const struct glsl_type *type;
} nir_parameter;

typedef struct nir_function_overload {
   struct exec_node node;

   unsigned num_params;
   nir_parameter *params;
   const struct glsl_type *return_type;

   nir_function_impl *impl; /** < NULL if the overload is only declared yet */

   /** pointer to the function of which this is an overload */
   struct nir_function *function;
} nir_function_overload;

typedef struct nir_function {
   struct exec_node node;

   struct exec_list overload_list; /** < list of nir_function_overload */
   const char *name;
   struct nir_shader *shader;
} nir_function;

#define nir_function_first_overload(func) \
   exec_node_data(nir_function_overload, \
                  exec_list_get_head(&(func)->overload_list), node)

typedef struct nir_shader_compiler_options {
   bool lower_ffma;
   bool lower_fdiv;
   bool lower_flrp;
   bool lower_fpow;
   bool lower_fsat;
   bool lower_fsqrt;
   /** lowers fneg and ineg to fsub and isub. */
   bool lower_negate;
   /** lowers fsub and isub to fadd+fneg and iadd+ineg. */
   bool lower_sub;

   /* lower {slt,sge,seq,sne} to {flt,fge,feq,fne} + b2f: */
   bool lower_scmp;

   /* Does the native fdot instruction replicate its result for four
    * components?  If so, then opt_algebraic_late will turn all fdotN
    * instructions into fdot_replicatedN instructions.
    */
   bool fdot_replicates;

   /** lowers ffract to fsub+ffloor: */
   bool lower_ffract;

   /**
    * Does the driver support real 32-bit integers?  (Otherwise, integers
    * are simulated by floats.)
    */
   bool native_integers;
} nir_shader_compiler_options;

typedef struct nir_shader_info {
   const char *name;

   /* Descriptive name provided by the client; may be NULL */
   const char *label;

   /* Number of textures used by this shader */
   unsigned num_textures;
   /* Number of uniform buffers used by this shader */
   unsigned num_ubos;
   /* Number of atomic buffers used by this shader */
   unsigned num_abos;
   /* Number of shader storage buffers used by this shader */
   unsigned num_ssbos;
   /* Number of images used by this shader */
   unsigned num_images;

   /* Which inputs are actually read */
   uint64_t inputs_read;
   /* Which outputs are actually written */
   uint64_t outputs_written;
   /* Which system values are actually read */
   uint64_t system_values_read;

   /* Which patch inputs are actually read */
   uint32_t patch_inputs_read;
   /* Which patch outputs are actually written */
   uint32_t patch_outputs_written;

   /* Whether or not this shader ever uses textureGather() */
   bool uses_texture_gather;

   /* Whether or not this shader uses the gl_ClipDistance output */
   bool uses_clip_distance_out;

   /* Whether or not separate shader objects were used */
   bool separate_shader;

   /** Was this shader linked with any transform feedback varyings? */
   bool has_transform_feedback_varyings;

   union {
      struct {
         /** The number of vertices recieves per input primitive */
         unsigned vertices_in;

         /** The output primitive type (GL enum value) */
         unsigned output_primitive;

         /** The maximum number of vertices the geometry shader might write. */
         unsigned vertices_out;

         /** 1 .. MAX_GEOMETRY_SHADER_INVOCATIONS */
         unsigned invocations;

         /** Whether or not this shader uses EndPrimitive */
         bool uses_end_primitive;

         /** Whether or not this shader uses non-zero streams */
         bool uses_streams;
      } gs;

      struct {
         bool uses_discard;

         /**
          * Whether early fragment tests are enabled as defined by
          * ARB_shader_image_load_store.
          */
         bool early_fragment_tests;

         /** gl_FragDepth layout for ARB_conservative_depth. */
         enum gl_frag_depth_layout depth_layout;
      } fs;

      struct {
         unsigned local_size[3];
      } cs;
   };
} nir_shader_info;

typedef struct nir_shader {
   /** list of uniforms (nir_variable) */
   struct exec_list uniforms;

   /** list of inputs (nir_variable) */
   struct exec_list inputs;

   /** list of outputs (nir_variable) */
   struct exec_list outputs;

   /** Set of driver-specific options for the shader.
    *
    * The memory for the options is expected to be kept in a single static
    * copy by the driver.
    */
   const struct nir_shader_compiler_options *options;

   /** Various bits of compile-time information about a given shader */
   struct nir_shader_info info;

   /** list of global variables in the shader (nir_variable) */
   struct exec_list globals;

   /** list of system value variables in the shader (nir_variable) */
   struct exec_list system_values;

   struct exec_list functions; /** < list of nir_function */

   /** list of global register in the shader */
   struct exec_list registers;

   /** next available global register index */
   unsigned reg_alloc;

   /**
    * the highest index a load_input_*, load_uniform_*, etc. intrinsic can
    * access plus one
    */
   unsigned num_inputs, num_uniforms, num_outputs;

   /** The shader stage, such as MESA_SHADER_VERTEX. */
   gl_shader_stage stage;
} nir_shader;

#define nir_foreach_overload(shader, overload)                        \
   foreach_list_typed(nir_function, func, node, &(shader)->functions) \
      foreach_list_typed(nir_function_overload, overload, node, \
                         &(func)->overload_list)

nir_shader *nir_shader_create(void *mem_ctx,
                              gl_shader_stage stage,
                              const nir_shader_compiler_options *options);

/** creates a register, including assigning it an index and adding it to the list */
nir_register *nir_global_reg_create(nir_shader *shader);

nir_register *nir_local_reg_create(nir_function_impl *impl);

void nir_reg_remove(nir_register *reg);

/** Adds a variable to the appropreate list in nir_shader */
void nir_shader_add_variable(nir_shader *shader, nir_variable *var);

static inline void
nir_function_impl_add_variable(nir_function_impl *impl, nir_variable *var)
{
   assert(var->data.mode == nir_var_local);
   exec_list_push_tail(&impl->locals, &var->node);
}

/** creates a variable, sets a few defaults, and adds it to the list */
nir_variable *nir_variable_create(nir_shader *shader,
                                  nir_variable_mode mode,
                                  const struct glsl_type *type,
                                  const char *name);
/** creates a local variable and adds it to the list */
nir_variable *nir_local_variable_create(nir_function_impl *impl,
                                        const struct glsl_type *type,
                                        const char *name);

/** creates a function and adds it to the shader's list of functions */
nir_function *nir_function_create(nir_shader *shader, const char *name);

/** creates a null function returning null */
nir_function_overload *nir_function_overload_create(nir_function *func);

nir_function_impl *nir_function_impl_create(nir_function_overload *func);

nir_block *nir_block_create(nir_shader *shader);
nir_if *nir_if_create(nir_shader *shader);
nir_loop *nir_loop_create(nir_shader *shader);

nir_function_impl *nir_cf_node_get_function(nir_cf_node *node);

/** requests that the given pieces of metadata be generated */
void nir_metadata_require(nir_function_impl *impl, nir_metadata required);
/** dirties all but the preserved metadata */
void nir_metadata_preserve(nir_function_impl *impl, nir_metadata preserved);

/** creates an instruction with default swizzle/writemask/etc. with NULL registers */
nir_alu_instr *nir_alu_instr_create(nir_shader *shader, nir_op op);

nir_jump_instr *nir_jump_instr_create(nir_shader *shader, nir_jump_type type);

nir_load_const_instr *nir_load_const_instr_create(nir_shader *shader,
                                                  unsigned num_components);

nir_intrinsic_instr *nir_intrinsic_instr_create(nir_shader *shader,
                                                nir_intrinsic_op op);

nir_call_instr *nir_call_instr_create(nir_shader *shader,
                                      nir_function_overload *callee);

nir_tex_instr *nir_tex_instr_create(nir_shader *shader, unsigned num_srcs);

nir_phi_instr *nir_phi_instr_create(nir_shader *shader);

nir_parallel_copy_instr *nir_parallel_copy_instr_create(nir_shader *shader);

nir_ssa_undef_instr *nir_ssa_undef_instr_create(nir_shader *shader,
                                                unsigned num_components);

nir_deref_var *nir_deref_var_create(void *mem_ctx, nir_variable *var);
nir_deref_array *nir_deref_array_create(void *mem_ctx);
nir_deref_struct *nir_deref_struct_create(void *mem_ctx, unsigned field_index);

nir_deref *nir_copy_deref(void *mem_ctx, nir_deref *deref);

nir_load_const_instr *
nir_deref_get_const_initializer_load(nir_shader *shader, nir_deref_var *deref);

/**
 * NIR Cursors and Instruction Insertion API
 * @{
 *
 * A tiny struct representing a point to insert/extract instructions or
 * control flow nodes.  Helps reduce the combinatorial explosion of possible
 * points to insert/extract.
 *
 * \sa nir_control_flow.h
 */
typedef enum {
   nir_cursor_before_block,
   nir_cursor_after_block,
   nir_cursor_before_instr,
   nir_cursor_after_instr,
} nir_cursor_option;

typedef struct {
   nir_cursor_option option;
   union {
      nir_block *block;
      nir_instr *instr;
   };
} nir_cursor;

static inline nir_block *
nir_cursor_current_block(nir_cursor cursor)
{
   if (cursor.option == nir_cursor_before_instr ||
       cursor.option == nir_cursor_after_instr) {
      return cursor.instr->block;
   } else {
      return cursor.block;
   }
}

static inline nir_cursor
nir_before_block(nir_block *block)
{
   nir_cursor cursor;
   cursor.option = nir_cursor_before_block;
   cursor.block = block;
   return cursor;
}

static inline nir_cursor
nir_after_block(nir_block *block)
{
   nir_cursor cursor;
   cursor.option = nir_cursor_after_block;
   cursor.block = block;
   return cursor;
}

static inline nir_cursor
nir_before_instr(nir_instr *instr)
{
   nir_cursor cursor;
   cursor.option = nir_cursor_before_instr;
   cursor.instr = instr;
   return cursor;
}

static inline nir_cursor
nir_after_instr(nir_instr *instr)
{
   nir_cursor cursor;
   cursor.option = nir_cursor_after_instr;
   cursor.instr = instr;
   return cursor;
}

static inline nir_cursor
nir_after_block_before_jump(nir_block *block)
{
   nir_instr *last_instr = nir_block_last_instr(block);
   if (last_instr && last_instr->type == nir_instr_type_jump) {
      return nir_before_instr(last_instr);
   } else {
      return nir_after_block(block);
   }
}

static inline nir_cursor
nir_before_cf_node(nir_cf_node *node)
{
   if (node->type == nir_cf_node_block)
      return nir_before_block(nir_cf_node_as_block(node));

   return nir_after_block(nir_cf_node_as_block(nir_cf_node_prev(node)));
}

static inline nir_cursor
nir_after_cf_node(nir_cf_node *node)
{
   if (node->type == nir_cf_node_block)
      return nir_after_block(nir_cf_node_as_block(node));

   return nir_before_block(nir_cf_node_as_block(nir_cf_node_next(node)));
}

static inline nir_cursor
nir_before_cf_list(struct exec_list *cf_list)
{
   nir_cf_node *first_node = exec_node_data(nir_cf_node,
                                            exec_list_get_head(cf_list), node);
   return nir_before_cf_node(first_node);
}

static inline nir_cursor
nir_after_cf_list(struct exec_list *cf_list)
{
   nir_cf_node *last_node = exec_node_data(nir_cf_node,
                                           exec_list_get_tail(cf_list), node);
   return nir_after_cf_node(last_node);
}

/**
 * Insert a NIR instruction at the given cursor.
 *
 * Note: This does not update the cursor.
 */
void nir_instr_insert(nir_cursor cursor, nir_instr *instr);

static inline void
nir_instr_insert_before(nir_instr *instr, nir_instr *before)
{
   nir_instr_insert(nir_before_instr(instr), before);
}

static inline void
nir_instr_insert_after(nir_instr *instr, nir_instr *after)
{
   nir_instr_insert(nir_after_instr(instr), after);
}

static inline void
nir_instr_insert_before_block(nir_block *block, nir_instr *before)
{
   nir_instr_insert(nir_before_block(block), before);
}

static inline void
nir_instr_insert_after_block(nir_block *block, nir_instr *after)
{
   nir_instr_insert(nir_after_block(block), after);
}

static inline void
nir_instr_insert_before_cf(nir_cf_node *node, nir_instr *before)
{
   nir_instr_insert(nir_before_cf_node(node), before);
}

static inline void
nir_instr_insert_after_cf(nir_cf_node *node, nir_instr *after)
{
   nir_instr_insert(nir_after_cf_node(node), after);
}

static inline void
nir_instr_insert_before_cf_list(struct exec_list *list, nir_instr *before)
{
   nir_instr_insert(nir_before_cf_list(list), before);
}

static inline void
nir_instr_insert_after_cf_list(struct exec_list *list, nir_instr *after)
{
   nir_instr_insert(nir_after_cf_list(list), after);
}

void nir_instr_remove(nir_instr *instr);

/** @} */

typedef bool (*nir_foreach_ssa_def_cb)(nir_ssa_def *def, void *state);
typedef bool (*nir_foreach_dest_cb)(nir_dest *dest, void *state);
typedef bool (*nir_foreach_src_cb)(nir_src *src, void *state);
bool nir_foreach_ssa_def(nir_instr *instr, nir_foreach_ssa_def_cb cb,
                         void *state);
bool nir_foreach_dest(nir_instr *instr, nir_foreach_dest_cb cb, void *state);
bool nir_foreach_src(nir_instr *instr, nir_foreach_src_cb cb, void *state);

nir_const_value *nir_src_as_const_value(nir_src src);
bool nir_src_is_dynamically_uniform(nir_src src);
bool nir_srcs_equal(nir_src src1, nir_src src2);
void nir_instr_rewrite_src(nir_instr *instr, nir_src *src, nir_src new_src);
void nir_instr_move_src(nir_instr *dest_instr, nir_src *dest, nir_src *src);
void nir_if_rewrite_condition(nir_if *if_stmt, nir_src new_src);
void nir_instr_rewrite_dest(nir_instr *instr, nir_dest *dest,
                            nir_dest new_dest);

void nir_ssa_dest_init(nir_instr *instr, nir_dest *dest,
                       unsigned num_components, const char *name);
void nir_ssa_def_init(nir_instr *instr, nir_ssa_def *def,
                      unsigned num_components, const char *name);
void nir_ssa_def_rewrite_uses(nir_ssa_def *def, nir_src new_src);

/* visits basic blocks in source-code order */
typedef bool (*nir_foreach_block_cb)(nir_block *block, void *state);
bool nir_foreach_block(nir_function_impl *impl, nir_foreach_block_cb cb,
                       void *state);
bool nir_foreach_block_reverse(nir_function_impl *impl, nir_foreach_block_cb cb,
                               void *state);
bool nir_foreach_block_in_cf_node(nir_cf_node *node, nir_foreach_block_cb cb,
                                  void *state);

/* If the following CF node is an if, this function returns that if.
 * Otherwise, it returns NULL.
 */
nir_if *nir_block_get_following_if(nir_block *block);

nir_loop *nir_block_get_following_loop(nir_block *block);

void nir_index_local_regs(nir_function_impl *impl);
void nir_index_global_regs(nir_shader *shader);
void nir_index_ssa_defs(nir_function_impl *impl);
unsigned nir_index_instrs(nir_function_impl *impl);

void nir_index_blocks(nir_function_impl *impl);

void nir_print_shader(nir_shader *shader, FILE *fp);
void nir_print_instr(const nir_instr *instr, FILE *fp);

#ifdef DEBUG
void nir_validate_shader(nir_shader *shader);
#else
static inline void nir_validate_shader(nir_shader *shader) { (void) shader; }
#endif /* DEBUG */

void nir_calc_dominance_impl(nir_function_impl *impl);
void nir_calc_dominance(nir_shader *shader);

nir_block *nir_dominance_lca(nir_block *b1, nir_block *b2);
bool nir_block_dominates(nir_block *parent, nir_block *child);

void nir_dump_dom_tree_impl(nir_function_impl *impl, FILE *fp);
void nir_dump_dom_tree(nir_shader *shader, FILE *fp);

void nir_dump_dom_frontier_impl(nir_function_impl *impl, FILE *fp);
void nir_dump_dom_frontier(nir_shader *shader, FILE *fp);

void nir_dump_cfg_impl(nir_function_impl *impl, FILE *fp);
void nir_dump_cfg(nir_shader *shader, FILE *fp);

int nir_gs_count_vertices(const nir_shader *shader);

bool nir_split_var_copies(nir_shader *shader);

void nir_lower_var_copy_instr(nir_intrinsic_instr *copy, void *mem_ctx);
void nir_lower_var_copies(nir_shader *shader);

bool nir_lower_global_vars_to_local(nir_shader *shader);

bool nir_lower_locals_to_regs(nir_shader *shader);

void nir_lower_outputs_to_temporaries(nir_shader *shader);

void nir_lower_outputs_to_temporaries(nir_shader *shader);

void nir_shader_gather_info(nir_shader *shader, nir_function_impl *entrypoint);

void nir_assign_var_locations(struct exec_list *var_list,
                              unsigned *size,
                              int (*type_size)(const struct glsl_type *));

void nir_lower_io(nir_shader *shader,
                  nir_variable_mode mode,
                  int (*type_size)(const struct glsl_type *));
nir_src *nir_get_io_indirect_src(nir_intrinsic_instr *instr);
nir_src *nir_get_io_vertex_index_src(nir_intrinsic_instr *instr);

void nir_lower_vars_to_ssa(nir_shader *shader);

bool nir_remove_dead_variables(nir_shader *shader);

void nir_move_vec_src_uses_to_dest(nir_shader *shader);
bool nir_lower_vec_to_movs(nir_shader *shader);
void nir_lower_alu_to_scalar(nir_shader *shader);
void nir_lower_load_const_to_scalar(nir_shader *shader);

void nir_lower_phis_to_scalar(nir_shader *shader);

void nir_lower_samplers(nir_shader *shader,
                        const struct gl_shader_program *shader_program);

bool nir_lower_system_values(nir_shader *shader);

typedef struct nir_lower_tex_options {
   /**
    * bitmask of (1 << GLSL_SAMPLER_DIM_x) to control for which
    * sampler types a texture projector is lowered.
    */
   unsigned lower_txp;

   /**
    * If true, lower rect textures to 2D, using txs to fetch the
    * texture dimensions and dividing the texture coords by the
    * texture dims to normalize.
    */
   bool lower_rect;

   /**
    * To emulate certain texture wrap modes, this can be used
    * to saturate the specified tex coord to [0.0, 1.0].  The
    * bits are according to sampler #, ie. if, for example:
    *
    *   (conf->saturate_s & (1 << n))
    *
    * is true, then the s coord for sampler n is saturated.
    *
    * Note that clamping must happen *after* projector lowering
    * so any projected texture sample instruction with a clamped
    * coordinate gets automatically lowered, regardless of the
    * 'lower_txp' setting.
    */
   unsigned saturate_s;
   unsigned saturate_t;
   unsigned saturate_r;
} nir_lower_tex_options;

void nir_lower_tex(nir_shader *shader,
                   const nir_lower_tex_options *options);

void nir_lower_idiv(nir_shader *shader);

void nir_lower_clip_vs(nir_shader *shader, unsigned ucp_enables);
void nir_lower_clip_fs(nir_shader *shader, unsigned ucp_enables);

void nir_lower_two_sided_color(nir_shader *shader);

void nir_lower_atomics(nir_shader *shader,
                       const struct gl_shader_program *shader_program);
void nir_lower_to_source_mods(nir_shader *shader);

bool nir_lower_gs_intrinsics(nir_shader *shader);

bool nir_normalize_cubemap_coords(nir_shader *shader);

void nir_live_ssa_defs_impl(nir_function_impl *impl);
bool nir_ssa_defs_interfere(nir_ssa_def *a, nir_ssa_def *b);

void nir_convert_to_ssa_impl(nir_function_impl *impl);
void nir_convert_to_ssa(nir_shader *shader);

/* If phi_webs_only is true, only convert SSA values involved in phi nodes to
 * registers.  If false, convert all values (even those not involved in a phi
 * node) to registers.
 */
void nir_convert_from_ssa(nir_shader *shader, bool phi_webs_only);

bool nir_opt_algebraic(nir_shader *shader);
bool nir_opt_algebraic_late(nir_shader *shader);
bool nir_opt_constant_folding(nir_shader *shader);

bool nir_opt_global_to_local(nir_shader *shader);

bool nir_copy_prop(nir_shader *shader);

bool nir_opt_cse(nir_shader *shader);

bool nir_opt_dce(nir_shader *shader);

bool nir_opt_dead_cf(nir_shader *shader);

void nir_opt_gcm(nir_shader *shader);

bool nir_opt_peephole_select(nir_shader *shader);

bool nir_opt_remove_phis(nir_shader *shader);

bool nir_opt_undef(nir_shader *shader);

void nir_sweep(nir_shader *shader);

nir_intrinsic_op nir_intrinsic_from_system_value(gl_system_value val);
gl_system_value nir_system_value_from_intrinsic(nir_intrinsic_op intrin);

#ifdef __cplusplus
} /* extern "C" */
#endif<|MERGE_RESOLUTION|>--- conflicted
+++ resolved
@@ -798,11 +798,7 @@
 NIR_DEFINE_CAST(nir_deref_as_array, nir_deref, nir_deref_array, deref)
 NIR_DEFINE_CAST(nir_deref_as_struct, nir_deref, nir_deref_struct, deref)
 
-<<<<<<< HEAD
-/** Returns the tail of a deref chain */
-=======
 /* Returns the last deref in the chain. */
->>>>>>> f94e1d97
 static inline nir_deref *
 nir_deref_tail(nir_deref *deref)
 {
