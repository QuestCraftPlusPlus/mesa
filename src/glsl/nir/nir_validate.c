--- conflicted
+++ resolved
@@ -401,28 +401,18 @@
    case nir_intrinsic_load_var: {
       const struct glsl_type *type =
          nir_deref_tail(&instr->variables[0]->deref)->type;
-<<<<<<< HEAD
-      assert(glsl_type_is_vector_or_scalar(type));
-      assert(instr->num_components == glsl_get_vector_elements(type));
-      assert(instr->variables[0]->var->data.mode != nir_var_shader_out);
-=======
       assert(glsl_type_is_vector_or_scalar(type) ||
              (instr->variables[0]->var->data.mode == nir_var_uniform &&
               glsl_get_base_type(type) == GLSL_TYPE_SUBROUTINE));
       assert(instr->num_components == glsl_get_vector_elements(type));
->>>>>>> f94e1d97
       break;
    }
    case nir_intrinsic_store_var: {
       const struct glsl_type *type =
          nir_deref_tail(&instr->variables[0]->deref)->type;
-<<<<<<< HEAD
-      assert(glsl_type_is_vector_or_scalar(type));
-=======
       assert(glsl_type_is_vector_or_scalar(type) ||
              (instr->variables[0]->var->data.mode == nir_var_uniform &&
               glsl_get_base_type(type) == GLSL_TYPE_SUBROUTINE));
->>>>>>> f94e1d97
       assert(instr->num_components == glsl_get_vector_elements(type));
       assert(instr->variables[0]->var->data.mode != nir_var_shader_in &&
              instr->variables[0]->var->data.mode != nir_var_uniform &&
