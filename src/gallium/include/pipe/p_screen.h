/**************************************************************************
 * 
 * Copyright 2007 Tungsten Graphics, Inc., Cedar Park, Texas.
 * All Rights Reserved.
 * 
 * Permission is hereby granted, free of charge, to any person obtaining a
 * copy of this software and associated documentation files (the
 * "Software"), to deal in the Software without restriction, including
 * without limitation the rights to use, copy, modify, merge, publish,
 * distribute, sub license, and/or sell copies of the Software, and to
 * permit persons to whom the Software is furnished to do so, subject to
 * the following conditions:
 * 
 * The above copyright notice and this permission notice (including the
 * next paragraph) shall be included in all copies or substantial portions
 * of the Software.
 * 
 * THE SOFTWARE IS PROVIDED "AS IS", WITHOUT WARRANTY OF ANY KIND, EXPRESS
 * OR IMPLIED, INCLUDING BUT NOT LIMITED TO THE WARRANTIES OF
 * MERCHANTABILITY, FITNESS FOR A PARTICULAR PURPOSE AND NON-INFRINGEMENT.
 * IN NO EVENT SHALL TUNGSTEN GRAPHICS AND/OR ITS SUPPLIERS BE LIABLE FOR
 * ANY CLAIM, DAMAGES OR OTHER LIABILITY, WHETHER IN AN ACTION OF CONTRACT,
 * TORT OR OTHERWISE, ARISING FROM, OUT OF OR IN CONNECTION WITH THE
 * SOFTWARE OR THE USE OR OTHER DEALINGS IN THE SOFTWARE.
 * 
 **************************************************************************/

/**
 * @file
 * 
 * Screen, Adapter or GPU
 *
 * These are driver functions/facilities that are context independent.
 */


#ifndef P_SCREEN_H
#define P_SCREEN_H


#include "pipe/p_compiler.h"
#include "pipe/p_format.h"
#include "pipe/p_defines.h"



#ifdef __cplusplus
extern "C" {
#endif


/** Opaque type */
struct winsys_handle;
/** Opaque type */
struct pipe_fence_handle;
struct pipe_winsys;
struct pipe_resource;
struct pipe_surface;
struct pipe_transfer;


/**
 * Gallium screen/adapter context.  Basically everything
 * hardware-specific that doesn't actually require a rendering
 * context.
 */
struct pipe_screen {
   struct pipe_winsys *winsys;

   void (*destroy)( struct pipe_screen * );


   const char *(*get_name)( struct pipe_screen * );

   const char *(*get_vendor)( struct pipe_screen * );

   /**
    * Query an integer-valued capability/parameter/limit
    * \param param  one of PIPE_CAP_x
    */
   int (*get_param)( struct pipe_screen *, enum pipe_cap param );

   /**
    * Query a float-valued capability/parameter/limit
    * \param param  one of PIPE_CAP_x
    */
   float (*get_paramf)( struct pipe_screen *, enum pipe_cap param );

   /**
    * Query a per-shader-stage integer-valued capability/parameter/limit
    * \param param  one of PIPE_CAP_x
    */
   int (*get_shader_param)( struct pipe_screen *, unsigned shader, enum pipe_shader_cap param );

<<<<<<< HEAD
   struct pipe_context * (*context_create)( struct pipe_screen *,
                                            void *priv );
=======
   struct pipe_context * (*context_create)( struct pipe_screen *, void *priv );
>>>>>>> 2b296ec7

   struct pipe_video_context * (*video_context_create)( struct pipe_screen *screen,
                                                        enum pipe_video_profile profile,
                                                        enum pipe_video_chroma_format chroma_format,
                                                        unsigned width, unsigned height, void *priv );
<<<<<<< HEAD
=======

>>>>>>> 2b296ec7

   /**
    * Check if the given pipe_format is supported as a texture or
    * drawing surface.
    * \param bindings  bitmask of PIPE_BIND_*
    * \param geom_flags  bitmask of PIPE_TEXTURE_GEOM_*
    */
   boolean (*is_format_supported)( struct pipe_screen *,
                                   enum pipe_format format,
                                   enum pipe_texture_target target,
                                   unsigned sample_count,
                                   unsigned bindings,
                                   unsigned geom_flags );

   /**
    * Create a new texture object, using the given template info.
    */
   struct pipe_resource * (*resource_create)(struct pipe_screen *,
					     const struct pipe_resource *templat);

   /**
    * Create a texture from a winsys_handle. The handle is often created in
    * another process by first creating a pipe texture and then calling
    * resource_get_handle.
    */
   struct pipe_resource * (*resource_from_handle)(struct pipe_screen *,
						  const struct pipe_resource *templat,
						  struct winsys_handle *handle);

   /**
    * Get a winsys_handle from a texture. Some platforms/winsys requires
    * that the texture is created with a special usage flag like
    * DISPLAYTARGET or PRIMARY.
    */
   boolean (*resource_get_handle)(struct pipe_screen *,
				  struct pipe_resource *tex,
				  struct winsys_handle *handle);


   void (*resource_destroy)(struct pipe_screen *,
			    struct pipe_resource *pt);


   /**
    * Create a buffer that wraps user-space data.
    *
    * Effectively this schedules a delayed call to buffer_create
    * followed by an upload of the data at *some point in the future*,
    * or perhaps never.  Basically the allocate/upload is delayed
    * until the buffer is actually passed to hardware.
    *
    * The intention is to provide a quick way to turn regular data
    * into a buffer, and secondly to avoid a copy operation if that
    * data subsequently turns out to be only accessed by the CPU.
    *
    * Common example is OpenGL vertex buffers that are subsequently
    * processed either by software TNL in the driver or by passing to
    * hardware.
    *
    * XXX: What happens if the delayed call to buffer_create() fails?
    *
    * Note that ptr may be accessed at any time upto the time when the
    * buffer is destroyed, so the data must not be freed before then.
    */
   struct pipe_resource *(*user_buffer_create)(struct pipe_screen *screen,
					       void *ptr,
					       unsigned bytes,
					       unsigned bind_flags);

   /**
    * Do any special operations to ensure frontbuffer contents are
    * displayed, eg copy fake frontbuffer.
    * \param winsys_drawable_handle  an opaque handle that the calling context
    *                                gets out-of-band
    */
   void (*flush_frontbuffer)( struct pipe_screen *screen,
                              struct pipe_resource *resource,
                              unsigned level, unsigned layer,
                              void *winsys_drawable_handle );



   /** Set ptr = fence, with reference counting */
   void (*fence_reference)( struct pipe_screen *screen,
                            struct pipe_fence_handle **ptr,
                            struct pipe_fence_handle *fence );

   /**
    * Checks whether the fence has been signalled.
    * \param flags  driver-specific meaning
    * \return zero on success.
    */
   int (*fence_signalled)( struct pipe_screen *screen,
                           struct pipe_fence_handle *fence,
                           unsigned flags );

   /**
    * Wait for the fence to finish.
    * \param flags  driver-specific meaning
    * \return zero on success.
    */
   int (*fence_finish)( struct pipe_screen *screen,
                        struct pipe_fence_handle *fence,
                        unsigned flags );

};


#ifdef __cplusplus
}
#endif

#endif /* P_SCREEN_H */<|MERGE_RESOLUTION|>--- conflicted
+++ resolved
@@ -92,21 +92,13 @@
     */
    int (*get_shader_param)( struct pipe_screen *, unsigned shader, enum pipe_shader_cap param );
 
-<<<<<<< HEAD
-   struct pipe_context * (*context_create)( struct pipe_screen *,
-                                            void *priv );
-=======
    struct pipe_context * (*context_create)( struct pipe_screen *, void *priv );
->>>>>>> 2b296ec7
 
    struct pipe_video_context * (*video_context_create)( struct pipe_screen *screen,
                                                         enum pipe_video_profile profile,
                                                         enum pipe_video_chroma_format chroma_format,
                                                         unsigned width, unsigned height, void *priv );
-<<<<<<< HEAD
-=======
-
->>>>>>> 2b296ec7
+
 
    /**
     * Check if the given pipe_format is supported as a texture or
