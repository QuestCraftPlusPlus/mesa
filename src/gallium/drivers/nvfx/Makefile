--- conflicted
+++ resolved
@@ -19,19 +19,8 @@
 	nvfx_resource.c \
 	nvfx_screen.c \
 	nvfx_state.c \
-<<<<<<< HEAD
-	nvfx_state_blend.c \
 	nvfx_state_emit.c \
 	nvfx_state_fb.c \
-	nvfx_state_rasterizer.c \
-	nvfx_state_scissor.c \
-	nvfx_state_stipple.c \
-	nvfx_state_viewport.c \
-	nvfx_state_zsa.c \
-=======
-	nvfx_state_emit.c \
-	nvfx_state_fb.c \
->>>>>>> bf21b700
 	nvfx_surface.c \
 	nvfx_transfer.c \
 	nvfx_vbo.c \
