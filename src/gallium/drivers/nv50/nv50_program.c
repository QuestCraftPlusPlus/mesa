/*
 * Copyright 2008 Ben Skeggs
 *
 * Permission is hereby granted, free of charge, to any person obtaining a
 * copy of this software and associated documentation files (the "Software"),
 * to deal in the Software without restriction, including without limitation
 * the rights to use, copy, modify, merge, publish, distribute, sublicense,
 * and/or sell copies of the Software, and to permit persons to whom the
 * Software is furnished to do so, subject to the following conditions:
 *
 * The above copyright notice and this permission notice shall be included in
 * all copies or substantial portions of the Software.
 *
 * THE SOFTWARE IS PROVIDED "AS IS", WITHOUT WARRANTY OF ANY KIND, EXPRESS OR
 * IMPLIED, INCLUDING BUT NOT LIMITED TO THE WARRANTIES OF MERCHANTABILITY,
 * FITNESS FOR A PARTICULAR PURPOSE AND NONINFRINGEMENT.  IN NO EVENT SHALL
 * THE AUTHORS BE LIABLE FOR ANY CLAIM, DAMAGES OR OTHER LIABILITY,
 * WHETHER IN AN ACTION OF CONTRACT, TORT OR OTHERWISE, ARISING FROM, OUT OF
 * OR IN CONNECTION WITH THE SOFTWARE OR THE USE OR OTHER DEALINGS IN THE
 * SOFTWARE.
 */

#include "pipe/p_context.h"
#include "pipe/p_defines.h"
#include "pipe/p_state.h"
#include "util/u_inlines.h"

#include "pipe/p_shader_tokens.h"
#include "tgsi/tgsi_parse.h"
#include "tgsi/tgsi_util.h"

#include "nv50_context.h"

#define NV50_SU_MAX_TEMP 127
#define NV50_SU_MAX_ADDR 4
//#define NV50_PROGRAM_DUMP

/* $a5 and $a6 always seem to be 0, and using $a7 gives you noise */

/* ARL - gallium craps itself on progs/vp/arl.txt
 *
 * MSB - Like MAD, but MUL+SUB
 * 	- Fuck it off, introduce a way to negate args for ops that
 * 	  support it.
 *
 * Look into inlining IMMD for ops other than MOV (make it general?)
 * 	- Maybe even relax restrictions a bit, can't do P_RESULT + P_IMMD,
 * 	  but can emit to P_TEMP first - then MOV later. NVIDIA does this
 *
 * In ops such as ADD it's possible to construct a bad opcode in the !is_long()
 * case, if the emit_src() causes the inst to suddenly become long.
 *
 * Verify half-insns work where expected - and force disable them where they
 * don't work - MUL has it forcibly disabled atm as it fixes POW..
 *
 * FUCK! watch dst==src vectors, can overwrite components that are needed.
 * 	ie. SUB R0, R0.yzxw, R0
 *
 * Things to check with renouveau:
 * 	FP attr/result assignment - how?
 * 		attrib
 * 			- 0x16bc maps vp output onto fp hpos
 * 			- 0x16c0 maps vp output onto fp col0
 * 		result
 * 			- colr always 0-3
 * 			- depr always 4
 * 0x16bc->0x16e8 --> some binding between vp/fp regs
 * 0x16b8 --> VP output count
 *
 * 0x1298 --> "MOV rcol.x, fcol.y" "MOV depr, fcol.y" = 0x00000005
 * 	      "MOV rcol.x, fcol.y" = 0x00000004
 * 0x19a8 --> as above but 0x00000100 and 0x00000000
 * 	- 0x00100000 used when KIL used
 * 0x196c --> as above but 0x00000011 and 0x00000000
 *
 * 0x1988 --> 0xXXNNNNNN
 * 	- XX == FP high something
 */
struct nv50_reg {
	enum {
		P_TEMP,
		P_ATTR,
		P_RESULT,
		P_CONST,
		P_IMMD,
		P_ADDR
	} type;
	int index;

	int hw;
	int mod;

	int rhw; /* result hw for FP outputs, or interpolant index */
	int acc; /* instruction where this reg is last read (first insn == 1) */

	int vtx; /* vertex index, for GP inputs (TGSI Dimension.Index) */
	int indirect[2]; /* index into pc->addr, or -1 */

	ubyte buf_index; /* c{0 .. 15}[] or g{0 .. 15}[] */
};

#define NV50_MOD_NEG 1
#define NV50_MOD_ABS 2
#define NV50_MOD_NEG_ABS (NV50_MOD_NEG | NV50_MOD_ABS)
#define NV50_MOD_SAT 4
#define NV50_MOD_I32 8

/* NV50_MOD_I32 is used to indicate integer mode for neg/abs */

/* STACK: Conditionals and loops have to use the (per warp) stack.
 * Stack entries consist of an entry type (divergent path, join at),
 * a mask indicating the active threads of the warp, and an address.
 * MPs can store 12 stack entries internally, if we need more (and
 * we probably do), we have to create a stack buffer in VRAM.
 */
/* impose low limits for now */
#define NV50_MAX_COND_NESTING 4
#define NV50_MAX_LOOP_NESTING 3

#define JOIN_ON(e) e; pc->p->exec_tail->inst[1] |= 2

struct nv50_pc {
	struct nv50_program *p;

	/* hw resources */
	struct nv50_reg *r_temp[NV50_SU_MAX_TEMP];
	struct nv50_reg r_addr[NV50_SU_MAX_ADDR];

	/* tgsi resources */
	struct nv50_reg *temp;
	int temp_nr;
	struct nv50_reg *attr;
	int attr_nr;
	struct nv50_reg *result;
	int result_nr;
	struct nv50_reg *param;
	int param_nr;
	struct nv50_reg *immd;
	uint32_t *immd_buf;
	int immd_nr;
	struct nv50_reg **addr;
	int addr_nr;
	struct nv50_reg *sysval;
	int sysval_nr;

	struct nv50_reg *temp_temp[16];
	struct nv50_program_exec *temp_temp_exec[16];
	unsigned temp_temp_nr;

	/* broadcast and destination replacement regs */
	struct nv50_reg *r_brdc;
	struct nv50_reg *r_dst[4];

	struct nv50_reg reg_instances[16];
	unsigned reg_instance_nr;

	unsigned interp_mode[32];
	/* perspective interpolation registers */
	struct nv50_reg *iv_p;
	struct nv50_reg *iv_c;

	struct nv50_program_exec *if_insn[NV50_MAX_COND_NESTING];
	struct nv50_program_exec *if_join[NV50_MAX_COND_NESTING];
	struct nv50_program_exec *loop_brka[NV50_MAX_LOOP_NESTING];
	int if_lvl, loop_lvl;
	unsigned loop_pos[NV50_MAX_LOOP_NESTING];

	unsigned *insn_pos; /* actual program offset of each TGSI insn */
	boolean in_subroutine;

	/* current instruction and total number of insns */
	unsigned insn_cur;
	unsigned insn_nr;

	boolean allow32;

	uint8_t edgeflag_out;
};

static struct nv50_reg *get_address_reg(struct nv50_pc *, struct nv50_reg *);

static INLINE void
ctor_reg(struct nv50_reg *reg, unsigned type, int index, int hw)
{
	reg->type = type;
	reg->index = index;
	reg->hw = hw;
	reg->mod = 0;
	reg->rhw = -1;
	reg->vtx = -1;
	reg->acc = 0;
	reg->indirect[0] = reg->indirect[1] = -1;
	reg->buf_index = (type == P_CONST) ? 1 : 0;
}

static INLINE unsigned
popcnt4(uint32_t val)
{
	static const unsigned cnt[16]
	= { 0, 1, 1, 2, 1, 2, 2, 3, 1, 2, 2, 3, 2, 3, 3, 4 };
	return cnt[val & 0xf];
}

static void
terminate_mbb(struct nv50_pc *pc)
{
	int i;

	/* remove records of temporary address register values */
	for (i = 0; i < NV50_SU_MAX_ADDR; ++i)
		if (pc->r_addr[i].index < 0)
			pc->r_addr[i].acc = 0;
}

static void
alloc_reg(struct nv50_pc *pc, struct nv50_reg *reg)
{
	int i = 0;

	if (reg->type == P_RESULT) {
		if (pc->p->cfg.high_result < (reg->hw + 1))
			pc->p->cfg.high_result = reg->hw + 1;
	}

	if (reg->type != P_TEMP)
		return;

	if (reg->hw >= 0) {
		/*XXX: do this here too to catch FP temp-as-attr usage..
		 *     not clean, but works */
		if (pc->p->cfg.high_temp < (reg->hw + 1))
			pc->p->cfg.high_temp = reg->hw + 1;
		return;
	}

	if (reg->rhw != -1) {
		/* try to allocate temporary with index rhw first */
		if (!(pc->r_temp[reg->rhw])) {
			pc->r_temp[reg->rhw] = reg;
			reg->hw = reg->rhw;
			if (pc->p->cfg.high_temp < (reg->rhw + 1))
				pc->p->cfg.high_temp = reg->rhw + 1;
			return;
		}
		/* make sure we don't get things like $r0 needs to go
		 * in $r1 and $r1 in $r0
		 */
		i = pc->result_nr * 4;
	}

	for (; i < NV50_SU_MAX_TEMP; i++) {
		if (!(pc->r_temp[i])) {
			pc->r_temp[i] = reg;
			reg->hw = i;
			if (pc->p->cfg.high_temp < (i + 1))
				pc->p->cfg.high_temp = i + 1;
			return;
		}
	}

	NOUVEAU_ERR("out of registers\n");
	abort();
}

static INLINE struct nv50_reg *
reg_instance(struct nv50_pc *pc, struct nv50_reg *reg)
{
	struct nv50_reg *ri;

	assert(pc->reg_instance_nr < 16);
	ri = &pc->reg_instances[pc->reg_instance_nr++];
	if (reg) {
		alloc_reg(pc, reg);
		*ri = *reg;
		reg->indirect[0] = reg->indirect[1] = -1;
		reg->mod = 0;
	}
	return ri;
}

/* XXX: For shaders that aren't executed linearly (e.g. shaders that
 * contain loops), we need to assign all hw regs to TGSI TEMPs early,
 * lest we risk temp_temps overwriting regs alloc'd "later".
 */
static struct nv50_reg *
alloc_temp(struct nv50_pc *pc, struct nv50_reg *dst)
{
	struct nv50_reg *r;
	int i;

	if (dst && dst->type == P_TEMP && dst->hw == -1)
		return dst;

	for (i = 0; i < NV50_SU_MAX_TEMP; i++) {
		if (!pc->r_temp[i]) {
			r = MALLOC_STRUCT(nv50_reg);
			ctor_reg(r, P_TEMP, -1, i);
			pc->r_temp[i] = r;
			return r;
		}
	}

	NOUVEAU_ERR("out of registers\n");
	abort();
	return NULL;
}

/* release the hardware resource held by r */
static void
release_hw(struct nv50_pc *pc, struct nv50_reg *r)
{
	assert(r->type == P_TEMP);
	if (r->hw == -1)
		return;

	assert(pc->r_temp[r->hw] == r);
	pc->r_temp[r->hw] = NULL;

	r->acc = 0;
	if (r->index == -1)
		FREE(r);
}

static void
free_temp(struct nv50_pc *pc, struct nv50_reg *r)
{
	if (r->index == -1) {
		unsigned hw = r->hw;

		FREE(pc->r_temp[hw]);
		pc->r_temp[hw] = NULL;
	}
}

static int
alloc_temp4(struct nv50_pc *pc, struct nv50_reg *dst[4], int idx)
{
	int i;

	if ((idx + 4) >= NV50_SU_MAX_TEMP)
		return 1;

	if (pc->r_temp[idx] || pc->r_temp[idx + 1] ||
	    pc->r_temp[idx + 2] || pc->r_temp[idx + 3])
		return alloc_temp4(pc, dst, idx + 4);

	for (i = 0; i < 4; i++) {
		dst[i] = MALLOC_STRUCT(nv50_reg);
		ctor_reg(dst[i], P_TEMP, -1, idx + i);
		pc->r_temp[idx + i] = dst[i];
	}

	return 0;
}

static void
free_temp4(struct nv50_pc *pc, struct nv50_reg *reg[4])
{
	int i;

	for (i = 0; i < 4; i++)
		free_temp(pc, reg[i]);
}

static struct nv50_reg *
temp_temp(struct nv50_pc *pc, struct nv50_program_exec *e)
{
	if (pc->temp_temp_nr >= 16)
		assert(0);

	pc->temp_temp[pc->temp_temp_nr] = alloc_temp(pc, NULL);
	pc->temp_temp_exec[pc->temp_temp_nr] = e;
	return pc->temp_temp[pc->temp_temp_nr++];
}

/* This *must* be called for all nv50_program_exec that have been
 * given as argument to temp_temp, or the temps will be leaked !
 */
static void
kill_temp_temp(struct nv50_pc *pc, struct nv50_program_exec *e)
{
	int i;

	for (i = 0; i < pc->temp_temp_nr; i++)
		if (pc->temp_temp_exec[i] == e)
			free_temp(pc, pc->temp_temp[i]);
	if (!e)
		pc->temp_temp_nr = 0;
}

static int
ctor_immd_4u32(struct nv50_pc *pc,
	       uint32_t x, uint32_t y, uint32_t z, uint32_t w)
{
	unsigned size = pc->immd_nr * 4 * sizeof(uint32_t);

	pc->immd_buf = REALLOC(pc->immd_buf, size, size + 4 * sizeof(uint32_t));

	pc->immd_buf[(pc->immd_nr * 4) + 0] = x;
	pc->immd_buf[(pc->immd_nr * 4) + 1] = y;
	pc->immd_buf[(pc->immd_nr * 4) + 2] = z;
	pc->immd_buf[(pc->immd_nr * 4) + 3] = w;

	return pc->immd_nr++;
}

static INLINE int
ctor_immd_4f32(struct nv50_pc *pc, float x, float y, float z, float w)
{
	return ctor_immd_4u32(pc, fui(x), fui(y), fui(z), fui(w));
}

static struct nv50_reg *
alloc_immd(struct nv50_pc *pc, float f)
{
	struct nv50_reg *r = MALLOC_STRUCT(nv50_reg);
	unsigned hw;

	for (hw = 0; hw < pc->immd_nr * 4; hw++)
		if (pc->immd_buf[hw] == fui(f))
			break;

	if (hw == pc->immd_nr * 4)
		hw = ctor_immd_4f32(pc, f, -f, 0.5 * f, 0) * 4;

	ctor_reg(r, P_IMMD, -1, hw);
	return r;
}

static struct nv50_program_exec *
exec(struct nv50_pc *pc)
{
	struct nv50_program_exec *e = CALLOC_STRUCT(nv50_program_exec);

	e->param.index = -1;
	return e;
}

static void
emit(struct nv50_pc *pc, struct nv50_program_exec *e)
{
	struct nv50_program *p = pc->p;

	if (p->exec_tail)
		p->exec_tail->next = e;
	if (!p->exec_head)
		p->exec_head = e;
	p->exec_tail = e;
	p->exec_size += (e->inst[0] & 1) ? 2 : 1;

	kill_temp_temp(pc, e);
}

static INLINE void set_long(struct nv50_pc *, struct nv50_program_exec *);

static boolean
is_long(struct nv50_program_exec *e)
{
	if (e->inst[0] & 1)
		return TRUE;
	return FALSE;
}

static boolean
is_immd(struct nv50_program_exec *e)
{
	if (is_long(e) && (e->inst[1] & 3) == 3)
		return TRUE;
	return FALSE;
}

static boolean
is_join(struct nv50_program_exec *e)
{
	if (is_long(e) && (e->inst[1] & 3) == 2)
		return TRUE;
	return FALSE;
}

static INLINE boolean
is_control_flow(struct nv50_program_exec *e)
{
	return (e->inst[0] & 2);
}

static INLINE void
set_pred(struct nv50_pc *pc, unsigned pred, unsigned idx,
	 struct nv50_program_exec *e)
{
	assert(!is_immd(e));
	set_long(pc, e);
	e->inst[1] &= ~((0x1f << 7) | (0x3 << 12));
	e->inst[1] |= (pred << 7) | (idx << 12);
}

static INLINE void
set_pred_wr(struct nv50_pc *pc, unsigned on, unsigned idx,
	    struct nv50_program_exec *e)
{
	set_long(pc, e);
	e->inst[1] &= ~((0x3 << 4) | (1 << 6));
	e->inst[1] |= (idx << 4) | (on << 6);
}

static INLINE void
set_long(struct nv50_pc *pc, struct nv50_program_exec *e)
{
	if (is_long(e))
		return;

	e->inst[0] |= 1;
	set_pred(pc, 0xf, 0, e);
	set_pred_wr(pc, 0, 0, e);
}

static INLINE void
set_dst(struct nv50_pc *pc, struct nv50_reg *dst, struct nv50_program_exec *e)
{
	if (dst->type == P_RESULT) {
		set_long(pc, e);
		e->inst[1] |= 0x00000008;
	}

	alloc_reg(pc, dst);
	if (dst->hw > 63)
		set_long(pc, e);
	e->inst[0] |= (dst->hw << 2);
}

static INLINE void
set_immd(struct nv50_pc *pc, struct nv50_reg *imm, struct nv50_program_exec *e)
{
	set_long(pc, e);
	/* XXX: can't be predicated - bits overlap; cases where both
	 * are required should be avoided by using pc->allow32 */
	set_pred(pc, 0, 0, e);
	set_pred_wr(pc, 0, 0, e);

	e->inst[1] |= 0x00000002 | 0x00000001;
	e->inst[0] |= (pc->immd_buf[imm->hw] & 0x3f) << 16;
	e->inst[1] |= (pc->immd_buf[imm->hw] >> 6) << 2;
}

static INLINE void
set_addr(struct nv50_program_exec *e, struct nv50_reg *a)
{
	assert(a->type == P_ADDR);

	assert(!(e->inst[0] & 0x0c000000));
	assert(!(e->inst[1] & 0x00000004));

	e->inst[0] |= (a->hw & 3) << 26;
	e->inst[1] |= a->hw & 4;
}

static void
emit_arl(struct nv50_pc *, struct nv50_reg *, struct nv50_reg *, uint8_t);

static void
emit_shl_imm(struct nv50_pc *, struct nv50_reg *, struct nv50_reg *, int);

static void
emit_mov_from_addr(struct nv50_pc *pc, struct nv50_reg *dst,
		   struct nv50_reg *src)
{
	struct nv50_program_exec *e = exec(pc);

	e->inst[1] = 0x40000000;
	set_long(pc, e);
	set_dst(pc, dst, e);
	set_addr(e, src);

	emit(pc, e);
}

static void
emit_add_addr_imm(struct nv50_pc *pc, struct nv50_reg *dst,
		  struct nv50_reg *src0, uint16_t src1_val)
{
	struct nv50_program_exec *e = exec(pc);

	e->inst[0] = 0xd0000000 | (src1_val << 9);
	e->inst[1] = 0x20000000;
	set_long(pc, e);
	e->inst[0] |= dst->hw << 2;
	if (src0) /* otherwise will add to $a0, which is always 0 */
		set_addr(e, src0);

	emit(pc, e);
}

#define INTERP_LINEAR		0
#define INTERP_FLAT		1
#define INTERP_PERSPECTIVE	2
#define INTERP_CENTROID		4

/* interpolant index has been stored in dst->rhw */
static void
emit_interp(struct nv50_pc *pc, struct nv50_reg *dst, struct nv50_reg *iv,
		unsigned mode)
{
	assert(dst->rhw != -1);
	struct nv50_program_exec *e = exec(pc);

	e->inst[0] |= 0x80000000;
	set_dst(pc, dst, e);
	e->inst[0] |= (dst->rhw << 16);

	if (mode & INTERP_FLAT) {
		e->inst[0] |= (1 << 8);
	} else {
		if (mode & INTERP_PERSPECTIVE) {
			e->inst[0] |= (1 << 25);
			alloc_reg(pc, iv);
			e->inst[0] |= (iv->hw << 9);
		}

		if (mode & INTERP_CENTROID)
			e->inst[0] |= (1 << 24);
	}

	emit(pc, e);
}

static void
set_data(struct nv50_pc *pc, struct nv50_reg *src, unsigned m, unsigned s,
	 struct nv50_program_exec *e)
{
	set_long(pc, e);

	e->param.index = src->hw & 127;
	e->param.shift = s;
	e->param.mask = m << (s % 32);

	if (src->hw < 0 || src->hw > 127) /* need (additional) address reg */
		set_addr(e, get_address_reg(pc, src));
	else
	if (src->acc < 0) {
		assert(src->type == P_CONST);
		set_addr(e, pc->addr[src->indirect[0]]);
	}

	e->inst[1] |= (src->buf_index << 22);
}

/* Never apply nv50_reg::mod in emit_mov, or carefully check the code !!! */
static void
emit_mov(struct nv50_pc *pc, struct nv50_reg *dst, struct nv50_reg *src)
{
	struct nv50_program_exec *e = exec(pc);

	e->inst[0] = 0x10000000;
	if (!pc->allow32)
		set_long(pc, e);

	set_dst(pc, dst, e);

	if (!is_long(e) && src->type == P_IMMD) {
		set_immd(pc, src, e);
		/*XXX: 32-bit, but steals part of "half" reg space - need to
		 *     catch and handle this case if/when we do half-regs
		 */
	} else
	if (src->type == P_IMMD || src->type == P_CONST) {
		set_long(pc, e);
		set_data(pc, src, 0x7f, 9, e);
		e->inst[1] |= 0x20000000; /* mov from c[] */
	} else {
		if (src->type == P_ATTR) {
			set_long(pc, e);
			e->inst[1] |= 0x00200000;

			if (src->vtx >= 0) {
				/* indirect (vertex base + c) load from p[] */
				e->inst[0] |= 0x01800000;
				set_addr(e, get_address_reg(pc, src));
			}
		}

		alloc_reg(pc, src);
		if (src->hw > 63)
			set_long(pc, e);
		e->inst[0] |= (src->hw << 9);
	}

	if (is_long(e) && !is_immd(e)) {
		e->inst[1] |= 0x04000000; /* 32-bit */
		e->inst[1] |= 0x0000c000; /* 32-bit c[] load / lane mask 0:1 */
		if (!(e->inst[1] & 0x20000000))
			e->inst[1] |= 0x00030000; /* lane mask 2:3 */
	} else
		e->inst[0] |= 0x00008000;

	emit(pc, e);
}

static INLINE void
emit_mov_immdval(struct nv50_pc *pc, struct nv50_reg *dst, float f)
{
	struct nv50_reg *imm = alloc_immd(pc, f);
	emit_mov(pc, dst, imm);
	FREE(imm);
}

/* Assign the hw of the discarded temporary register src
 * to the tgsi register dst and free src.
 */
static void
assimilate_temp(struct nv50_pc *pc, struct nv50_reg *dst, struct nv50_reg *src)
{
	assert(src->index == -1 && src->hw != -1);

	if (pc->if_lvl || pc->loop_lvl ||
	    (dst->type != P_TEMP) ||
	    (src->hw < pc->result_nr * 4 &&
	     pc->p->type == PIPE_SHADER_FRAGMENT) ||
	    pc->p->info.opcode_count[TGSI_OPCODE_CAL] ||
	    pc->p->info.opcode_count[TGSI_OPCODE_BRA]) {

		emit_mov(pc, dst, src);
		free_temp(pc, src);
		return;
	}

	if (dst->hw != -1)
		pc->r_temp[dst->hw] = NULL;
	pc->r_temp[src->hw] = dst;
	dst->hw = src->hw;

	FREE(src);
}

static void
emit_nop(struct nv50_pc *pc)
{
	struct nv50_program_exec *e = exec(pc);

	e->inst[0] = 0xf0000000;
	set_long(pc, e);
	e->inst[1] = 0xe0000000;
	emit(pc, e);
}

static boolean
check_swap_src_0_1(struct nv50_pc *pc,
		   struct nv50_reg **s0, struct nv50_reg **s1)
{
	struct nv50_reg *src0 = *s0, *src1 = *s1;

	if (src0->type == P_CONST) {
		if (src1->type != P_CONST) {
			*s0 = src1;
			*s1 = src0;
			return TRUE;
		}
	} else
	if (src1->type == P_ATTR) {
		if (src0->type != P_ATTR) {
			*s0 = src1;
			*s1 = src0;
			return TRUE;
		}
	}

	return FALSE;
}

static void
set_src_0_restricted(struct nv50_pc *pc, struct nv50_reg *src,
		     struct nv50_program_exec *e)
{
	struct nv50_reg *temp;

	if (src->type != P_TEMP) {
		temp = temp_temp(pc, e);
		emit_mov(pc, temp, src);
		src = temp;
	}

	alloc_reg(pc, src);
	if (src->hw > 63)
		set_long(pc, e);
	e->inst[0] |= (src->hw << 9);
}

static void
set_src_0(struct nv50_pc *pc, struct nv50_reg *src, struct nv50_program_exec *e)
{
	if (src->type == P_ATTR) {
		set_long(pc, e);
		e->inst[1] |= 0x00200000;

		if (src->vtx >= 0) {
			e->inst[0] |= 0x01800000; /* src from p[] */
			set_addr(e, get_address_reg(pc, src));
		}
	} else
	if (src->type == P_CONST || src->type == P_IMMD) {
		struct nv50_reg *temp = temp_temp(pc, e);

		emit_mov(pc, temp, src);
		src = temp;
	}

	alloc_reg(pc, src);
	if (src->hw > 63)
		set_long(pc, e);
	e->inst[0] |= (src->hw << 9);
}

static void
set_src_1(struct nv50_pc *pc, struct nv50_reg *src, struct nv50_program_exec *e)
{
	if (src->type == P_ATTR) {
		struct nv50_reg *temp = temp_temp(pc, e);

		emit_mov(pc, temp, src);
		src = temp;
	} else
	if (src->type == P_CONST || src->type == P_IMMD) {
		if (e->inst[0] & 0x01800000) {
			struct nv50_reg *temp = temp_temp(pc, e);

			emit_mov(pc, temp, src);
			src = temp;
		} else {
			assert(!(e->inst[0] & 0x00800000));
			set_data(pc, src, 0x7f, 16, e);
			e->inst[0] |= 0x00800000;
		}
	}

	alloc_reg(pc, src);
	if (src->hw > 63)
		set_long(pc, e);
	e->inst[0] |= ((src->hw & 127) << 16);
}

static void
set_src_2(struct nv50_pc *pc, struct nv50_reg *src, struct nv50_program_exec *e)
{
	set_long(pc, e);

	if (src->type == P_ATTR) {
		struct nv50_reg *temp = temp_temp(pc, e);

		emit_mov(pc, temp, src);
		src = temp;
	} else
	if (src->type == P_CONST || src->type == P_IMMD) {
		if (e->inst[0] & 0x01800000) {
			struct nv50_reg *temp = temp_temp(pc, e);

			emit_mov(pc, temp, src);
			src = temp;
		} else {
			assert(!(e->inst[0] & 0x01000000));
			set_data(pc, src, 0x7f, 32+14, e);
			e->inst[0] |= 0x01000000;
		}
	}

	alloc_reg(pc, src);
	e->inst[1] |= ((src->hw & 127) << 14);
}

static void
set_half_src(struct nv50_pc *pc, struct nv50_reg *src, int lh,
	     struct nv50_program_exec *e, int pos)
{
	struct nv50_reg *r = src;

	alloc_reg(pc, r);
	if (r->type != P_TEMP) {
		r = temp_temp(pc, e);
		emit_mov(pc, r, src);
	}

	if (r->hw > (NV50_SU_MAX_TEMP / 2)) {
		NOUVEAU_ERR("out of low GPRs\n");
		abort();
	}

	e->inst[pos / 32] |= ((src->hw * 2) + lh) << (pos % 32);
}

static void
emit_mov_from_pred(struct nv50_pc *pc, struct nv50_reg *dst, int pred)
{
	struct nv50_program_exec *e = exec(pc);

	assert(dst->type == P_TEMP);
	e->inst[1] = 0x20000000 | (pred << 12);
	set_long(pc, e);
	set_dst(pc, dst, e);

	emit(pc, e);
}

static void
emit_mov_to_pred(struct nv50_pc *pc, int pred, struct nv50_reg *src)
{
	struct nv50_program_exec *e = exec(pc);

	e->inst[0] = 0x000001fc;
	e->inst[1] = 0xa0000008;
	set_long(pc, e);
	set_pred_wr(pc, 1, pred, e);
	set_src_0_restricted(pc, src, e);

	emit(pc, e);
}

static void
emit_mul(struct nv50_pc *pc, struct nv50_reg *dst, struct nv50_reg *src0,
	 struct nv50_reg *src1)
{
	struct nv50_program_exec *e = exec(pc);

	e->inst[0] |= 0xc0000000;

	if (!pc->allow32)
		set_long(pc, e);

	check_swap_src_0_1(pc, &src0, &src1);
	set_dst(pc, dst, e);
	set_src_0(pc, src0, e);
	if (src1->type == P_IMMD && !is_long(e)) {
		if (src0->mod ^ src1->mod)
			e->inst[0] |= 0x00008000;
		set_immd(pc, src1, e);
	} else {
		set_src_1(pc, src1, e);
		if ((src0->mod ^ src1->mod) & NV50_MOD_NEG) {
			if (is_long(e))
				e->inst[1] |= 0x08000000;
			else
				e->inst[0] |= 0x00008000;
		}
	}

	emit(pc, e);
}

static void
emit_add(struct nv50_pc *pc, struct nv50_reg *dst,
	 struct nv50_reg *src0, struct nv50_reg *src1)
{
	struct nv50_program_exec *e = exec(pc);

	e->inst[0] = 0xb0000000;

	alloc_reg(pc, src1);
	check_swap_src_0_1(pc, &src0, &src1);

	if (!pc->allow32 || (src0->mod | src1->mod) || src1->hw > 63) {
		set_long(pc, e);
		e->inst[1] |= ((src0->mod & NV50_MOD_NEG) << 26) |
			      ((src1->mod & NV50_MOD_NEG) << 27);
	}

	set_dst(pc, dst, e);
	set_src_0(pc, src0, e);
	if (src1->type == P_CONST || src1->type == P_ATTR || is_long(e))
		set_src_2(pc, src1, e);
	else
	if (src1->type == P_IMMD)
		set_immd(pc, src1, e);
	else
		set_src_1(pc, src1, e);

	emit(pc, e);
}

static void
emit_arl(struct nv50_pc *pc, struct nv50_reg *dst, struct nv50_reg *src,
	 uint8_t s)
{
	struct nv50_program_exec *e = exec(pc);

	set_long(pc, e);
	e->inst[1] |= 0xc0000000;

	e->inst[0] |= dst->hw << 2;
	e->inst[0] |= s << 16; /* shift left */
	set_src_0(pc, src, e);

	emit(pc, e);
}

static boolean
address_reg_suitable(struct nv50_reg *a, struct nv50_reg *r)
{
	if (!r)
		return FALSE;

	if (r->vtx != a->vtx)
		return FALSE;
	if (r->vtx >= 0)
		return (r->indirect[1] == a->indirect[1]);

	if (r->hw < a->rhw || (r->hw - a->rhw) >= 128)
		return FALSE;

	if (a->index >= 0)
		return (a->index == r->indirect[0]);
	return (a->indirect[0] == r->indirect[0]);
}

static void
load_vertex_base(struct nv50_pc *pc, struct nv50_reg *dst,
		 struct nv50_reg *a, int shift)
{
	struct nv50_reg mem, *temp;

	ctor_reg(&mem, P_ATTR, -1, dst->vtx);

	assert(dst->type == P_ADDR);
	if (!a) {
		emit_arl(pc, dst, &mem, 0);
		return;
	}
	temp = alloc_temp(pc, NULL);

	if (shift) {
		emit_mov_from_addr(pc, temp, a);
		if (shift < 0)
			emit_shl_imm(pc, temp, temp, shift);
		emit_arl(pc, dst, temp, MAX2(shift, 0));
	}
	emit_mov(pc, temp, &mem);
	set_addr(pc->p->exec_tail, dst);

	emit_arl(pc, dst, temp, 0);
	free_temp(pc, temp);
}

/* case (ref == NULL): allocate address register for TGSI_FILE_ADDRESS
 * case (vtx >= 0, acc >= 0): load vertex base from a[vtx * 4] to $aX
 * case (vtx >= 0, acc < 0): load vertex base from s[$aY + vtx * 4] to $aX
 * case (vtx < 0, acc >= 0): memory address too high to encode
 * case (vtx < 0, acc < 0): get source register for TGSI_FILE_ADDRESS
 */
static struct nv50_reg *
get_address_reg(struct nv50_pc *pc, struct nv50_reg *ref)
{
	int i;
	struct nv50_reg *a_ref, *a = NULL;

	for (i = 0; i < NV50_SU_MAX_ADDR; ++i) {
		if (pc->r_addr[i].acc == 0)
			a = &pc->r_addr[i]; /* an unused address reg */
		else
		if (address_reg_suitable(&pc->r_addr[i], ref)) {
			pc->r_addr[i].acc = pc->insn_cur;
			return &pc->r_addr[i];
		} else
		if (!a && pc->r_addr[i].index < 0 &&
		    pc->r_addr[i].acc < pc->insn_cur)
			a = &pc->r_addr[i];
	}
	if (!a) {
		/* We'll be able to spill address regs when this
		 * mess is replaced with a proper compiler ...
		 */
		NOUVEAU_ERR("out of address regs\n");
		abort();
		return NULL;
	}

	/* initialize and reserve for this TGSI instruction */
	a->rhw = 0;
	a->index = a->indirect[0] = a->indirect[1] = -1;
	a->acc = pc->insn_cur;

	if (!ref) {
		a->vtx = -1;
		return a;
	}
	a->vtx = ref->vtx;

	/* now put in the correct value ... */

	if (ref->vtx >= 0) {
		a->indirect[1] = ref->indirect[1];

		/* For an indirect vertex index, we need to shift address right
		 * by 2, the address register will contain vtx * 16, we need to
		 * load from a[vtx * 4].
		 */
		load_vertex_base(pc, a, (ref->acc < 0) ?
				 pc->addr[ref->indirect[1]] : NULL, -2);
	} else {
		assert(ref->acc < 0 || ref->indirect[0] < 0);

		a->rhw = ref->hw & ~0x7f;
		a->indirect[0] = ref->indirect[0];
		a_ref = (ref->acc < 0) ? pc->addr[ref->indirect[0]] : NULL;

		emit_add_addr_imm(pc, a, a_ref, a->rhw * 4);
	}
	return a;
}

#define NV50_MAX_F32 0x880
#define NV50_MAX_S32 0x08c
#define NV50_MAX_U32 0x084
#define NV50_MIN_F32 0x8a0
#define NV50_MIN_S32 0x0ac
#define NV50_MIN_U32 0x0a4

static void
emit_minmax(struct nv50_pc *pc, unsigned sub, struct nv50_reg *dst,
	    struct nv50_reg *src0, struct nv50_reg *src1)
{
	struct nv50_program_exec *e = exec(pc);

	set_long(pc, e);
	e->inst[0] |= 0x30000000 | ((sub & 0x800) << 20);
	e->inst[1] |= (sub << 24);

	check_swap_src_0_1(pc, &src0, &src1);
	set_dst(pc, dst, e);
	set_src_0(pc, src0, e);
	set_src_1(pc, src1, e);

	if (src0->mod & NV50_MOD_ABS)
		e->inst[1] |= 0x00100000;
	if (src1->mod & NV50_MOD_ABS)
		e->inst[1] |= 0x00080000;

	emit(pc, e);
}

static INLINE void
emit_sub(struct nv50_pc *pc, struct nv50_reg *dst, struct nv50_reg *src0,
	 struct nv50_reg *src1)
{
	src1->mod ^= NV50_MOD_NEG;
	emit_add(pc, dst, src0, src1);
	src1->mod ^= NV50_MOD_NEG;
}

static void
emit_bitop2(struct nv50_pc *pc, struct nv50_reg *dst, struct nv50_reg *src0,
	    struct nv50_reg *src1, unsigned op)
{
	struct nv50_program_exec *e = exec(pc);

	e->inst[0] = 0xd0000000;
	set_long(pc, e);

	check_swap_src_0_1(pc, &src0, &src1);
	set_dst(pc, dst, e);
	set_src_0(pc, src0, e);

	if (op != TGSI_OPCODE_AND && op != TGSI_OPCODE_OR &&
	    op != TGSI_OPCODE_XOR)
		assert(!"invalid bit op");

	assert(!(src0->mod | src1->mod));

	if (src1->type == P_IMMD && src0->type == P_TEMP && pc->allow32) {
		set_immd(pc, src1, e);
		if (op == TGSI_OPCODE_OR)
			e->inst[0] |= 0x0100;
		else
		if (op == TGSI_OPCODE_XOR)
			e->inst[0] |= 0x8000;
	} else {
		set_src_1(pc, src1, e);
		e->inst[1] |= 0x04000000; /* 32 bit */
		if (op == TGSI_OPCODE_OR)
			e->inst[1] |= 0x4000;
		else
		if (op == TGSI_OPCODE_XOR)
			e->inst[1] |= 0x8000;
	}

	emit(pc, e);
}

static void
emit_not(struct nv50_pc *pc, struct nv50_reg *dst, struct nv50_reg *src)
{
	struct nv50_program_exec *e = exec(pc);

	e->inst[0] = 0xd0000000;
	e->inst[1] = 0x0402c000;
	set_long(pc, e);
	set_dst(pc, dst, e);
	set_src_1(pc, src, e);

	emit(pc, e);
}

static void
emit_shift(struct nv50_pc *pc, struct nv50_reg *dst,
	   struct nv50_reg *src0, struct nv50_reg *src1, unsigned dir)
{
	struct nv50_program_exec *e = exec(pc);

	e->inst[0] = 0x30000000;
	e->inst[1] = 0xc4000000;

	set_long(pc, e);
	set_dst(pc, dst, e);
	set_src_0(pc, src0, e);

	if (src1->type == P_IMMD) {
		e->inst[1] |= (1 << 20);
		e->inst[0] |= (pc->immd_buf[src1->hw] & 0x7f) << 16;
	} else
		set_src_1(pc, src1, e);

	if (dir != TGSI_OPCODE_SHL)
		e->inst[1] |= (1 << 29);

	if (dir == TGSI_OPCODE_ISHR)
		e->inst[1] |= (1 << 27);

	emit(pc, e);
}

static void
emit_shl_imm(struct nv50_pc *pc, struct nv50_reg *dst,
	     struct nv50_reg *src, int s)
{
	struct nv50_program_exec *e = exec(pc);

	e->inst[0] = 0x30000000;
	e->inst[1] = 0xc4100000;
	if (s < 0) {
		e->inst[1] |= 1 << 29;
		s = -s;
	}
	e->inst[1] |= ((s & 0x7f) << 16);

	set_long(pc, e);
	set_dst(pc, dst, e);
	set_src_0(pc, src, e);

	emit(pc, e);
}

static void
emit_mad(struct nv50_pc *pc, struct nv50_reg *dst, struct nv50_reg *src0,
	 struct nv50_reg *src1, struct nv50_reg *src2)
{
	struct nv50_program_exec *e = exec(pc);

	e->inst[0] |= 0xe0000000;

	check_swap_src_0_1(pc, &src0, &src1);
	set_dst(pc, dst, e);
	set_src_0(pc, src0, e);
	set_src_1(pc, src1, e);
	set_src_2(pc, src2, e);

	if ((src0->mod ^ src1->mod) & NV50_MOD_NEG)
		e->inst[1] |= 0x04000000;
	if (src2->mod & NV50_MOD_NEG)
		e->inst[1] |= 0x08000000;

	emit(pc, e);
}

static INLINE void
emit_msb(struct nv50_pc *pc, struct nv50_reg *dst, struct nv50_reg *src0,
	 struct nv50_reg *src1, struct nv50_reg *src2)
{
	src2->mod ^= NV50_MOD_NEG;
	emit_mad(pc, dst, src0, src1, src2);
	src2->mod ^= NV50_MOD_NEG;
}

#define NV50_FLOP_RCP 0
#define NV50_FLOP_RSQ 2
#define NV50_FLOP_LG2 3
#define NV50_FLOP_SIN 4
#define NV50_FLOP_COS 5
#define NV50_FLOP_EX2 6

/* rcp, rsqrt, lg2 support neg and abs */
static void
emit_flop(struct nv50_pc *pc, unsigned sub,
	  struct nv50_reg *dst, struct nv50_reg *src)
{
	struct nv50_program_exec *e = exec(pc);

	e->inst[0] |= 0x90000000;
	if (sub || src->mod) {
		set_long(pc, e);
		e->inst[1] |= (sub << 29);
	}

	set_dst(pc, dst, e);
	set_src_0_restricted(pc, src, e);

	assert(!src->mod || sub < 4);

	if (src->mod & NV50_MOD_NEG)
		e->inst[1] |= 0x04000000;
	if (src->mod & NV50_MOD_ABS)
		e->inst[1] |= 0x00100000;

	emit(pc, e);
}

static void
emit_preex2(struct nv50_pc *pc, struct nv50_reg *dst, struct nv50_reg *src)
{
	struct nv50_program_exec *e = exec(pc);

	e->inst[0] |= 0xb0000000;

	set_dst(pc, dst, e);
	set_src_0(pc, src, e);
	set_long(pc, e);
	e->inst[1] |= (6 << 29) | 0x00004000;

	if (src->mod & NV50_MOD_NEG)
		e->inst[1] |= 0x04000000;
	if (src->mod & NV50_MOD_ABS)
		e->inst[1] |= 0x00100000;

	emit(pc, e);
}

static void
emit_precossin(struct nv50_pc *pc, struct nv50_reg *dst, struct nv50_reg *src)
{
	struct nv50_program_exec *e = exec(pc);

	e->inst[0] |= 0xb0000000;

	set_dst(pc, dst, e);
	set_src_0(pc, src, e);
	set_long(pc, e);
	e->inst[1] |= (6 << 29);

	if (src->mod & NV50_MOD_NEG)
		e->inst[1] |= 0x04000000;
	if (src->mod & NV50_MOD_ABS)
		e->inst[1] |= 0x00100000;

	emit(pc, e);
}

#define CVT_RN    (0x00 << 16)
#define CVT_FLOOR (0x02 << 16)
#define CVT_CEIL  (0x04 << 16)
#define CVT_TRUNC (0x06 << 16)
#define CVT_SAT   (0x08 << 16)
#define CVT_ABS   (0x10 << 16)

#define CVT_X32_X32 0x04004000
#define CVT_X32_S32 0x04014000
#define CVT_F32_F32 ((0xc0 << 24) | CVT_X32_X32)
#define CVT_S32_F32 ((0x88 << 24) | CVT_X32_X32)
#define CVT_U32_F32 ((0x80 << 24) | CVT_X32_X32)
#define CVT_F32_S32 ((0x40 << 24) | CVT_X32_S32)
#define CVT_F32_U32 ((0x40 << 24) | CVT_X32_X32)
#define CVT_S32_S32 ((0x08 << 24) | CVT_X32_S32)
#define CVT_S32_U32 ((0x08 << 24) | CVT_X32_X32)
#define CVT_U32_S32 ((0x00 << 24) | CVT_X32_S32)

#define CVT_NEG 0x20000000
#define CVT_RI  0x08000000

static void
emit_cvt(struct nv50_pc *pc, struct nv50_reg *dst, struct nv50_reg *src,
	 int wp, uint32_t cvn)
{
	struct nv50_program_exec *e;

	e = exec(pc);

	if (src->mod & NV50_MOD_NEG) cvn |= CVT_NEG;
	if (src->mod & NV50_MOD_ABS) cvn |= CVT_ABS;

	e->inst[0] = 0xa0000000;
	e->inst[1] = cvn;
	set_long(pc, e);
	set_src_0(pc, src, e);

	if (wp >= 0)
		set_pred_wr(pc, 1, wp, e);

	if (dst)
		set_dst(pc, dst, e);
	else {
		e->inst[0] |= 0x000001fc;
		e->inst[1] |= 0x00000008;
	}

	emit(pc, e);
}

/* nv50 Condition codes:
 *  0x1 = LT
 *  0x2 = EQ
 *  0x3 = LE
 *  0x4 = GT
 *  0x5 = NE
 *  0x6 = GE
 *  0x7 = set condition code ? (used before bra.lt/le/gt/ge)
 *  0x8 = unordered bit (allows NaN)
 *
 *  mode = 0x04 (u32), 0x0c (s32), 0x80 (f32)
 */
static void
emit_set(struct nv50_pc *pc, unsigned ccode, struct nv50_reg *dst, int wp,
	 struct nv50_reg *src0, struct nv50_reg *src1, uint8_t mode)
{
	static const unsigned cc_swapped[8] = { 0, 4, 2, 6, 1, 5, 3, 7 };

	struct nv50_program_exec *e = exec(pc);
	struct nv50_reg *rdst;

	assert(ccode < 16);
	if (check_swap_src_0_1(pc, &src0, &src1))
		ccode = cc_swapped[ccode & 7] | (ccode & 8);

	rdst = dst;
	if (dst && dst->type != P_TEMP)
		dst = alloc_temp(pc, NULL);

	set_long(pc, e);
	e->inst[0] |= 0x30000000 | (mode << 24);
	e->inst[1] |= 0x60000000 | (ccode << 14);

	if (wp >= 0)
		set_pred_wr(pc, 1, wp, e);
	if (dst)
		set_dst(pc, dst, e);
	else {
		e->inst[0] |= 0x000001fc;
		e->inst[1] |= 0x00000008;
	}

	set_src_0(pc, src0, e);
	set_src_1(pc, src1, e);

	emit(pc, e);

	if (rdst && mode == 0x80) /* convert to float ? */
		emit_cvt(pc, rdst, dst, -1, CVT_ABS | CVT_F32_S32);
	if (rdst && rdst != dst)
		free_temp(pc, dst);
}

static INLINE void
map_tgsi_setop_hw(unsigned op, uint8_t *cc, uint8_t *ty)
{
	switch (op) {
	case TGSI_OPCODE_SLT: *cc = 0x1; *ty = 0x80; break;
	case TGSI_OPCODE_SGE: *cc = 0x6; *ty = 0x80; break;
	case TGSI_OPCODE_SEQ: *cc = 0x2; *ty = 0x80; break;
	case TGSI_OPCODE_SGT: *cc = 0x4; *ty = 0x80; break;
	case TGSI_OPCODE_SLE: *cc = 0x3; *ty = 0x80; break;
	case TGSI_OPCODE_SNE: *cc = 0xd; *ty = 0x80; break;

	case TGSI_OPCODE_ISLT: *cc = 0x1; *ty = 0x0c; break;
	case TGSI_OPCODE_ISGE: *cc = 0x6; *ty = 0x0c; break;
	case TGSI_OPCODE_USEQ: *cc = 0x2; *ty = 0x04; break;
	case TGSI_OPCODE_USGE: *cc = 0x6; *ty = 0x04; break;
	case TGSI_OPCODE_USLT: *cc = 0x1; *ty = 0x04; break;
	case TGSI_OPCODE_USNE: *cc = 0x5; *ty = 0x04; break;
	default:
		assert(0);
		return;
	}
}

static void
emit_add_b32(struct nv50_pc *pc, struct nv50_reg *dst,
	     struct nv50_reg *src0, struct nv50_reg *rsrc1)
{
	struct nv50_program_exec *e = exec(pc);
	struct nv50_reg *src1;

	e->inst[0] = 0x20000000;

	alloc_reg(pc, rsrc1);
	check_swap_src_0_1(pc, &src0, &rsrc1);

	src1 = rsrc1;
	if (src0->mod & rsrc1->mod & NV50_MOD_NEG) {
		src1 = temp_temp(pc, e);
		emit_cvt(pc, src1, rsrc1, -1, CVT_S32_S32);
	}

	if (!pc->allow32 || src1->hw > 63 ||
	    (src1->type != P_TEMP && src1->type != P_IMMD))
		set_long(pc, e);

	set_dst(pc, dst, e);
	set_src_0(pc, src0, e);

	if (is_long(e)) {
		e->inst[1] |= 1 << 26;
		set_src_2(pc, src1, e);
	} else {
		e->inst[0] |= 0x8000;
		if (src1->type == P_IMMD)
			set_immd(pc, src1, e);
		else
			set_src_1(pc, src1, e);
	}

	if (src0->mod & NV50_MOD_NEG)
		e->inst[0] |= 1 << 28;
	else
	if (src1->mod & NV50_MOD_NEG)
		e->inst[0] |= 1 << 22;

	emit(pc, e);
}

static void
emit_mad_u16(struct nv50_pc *pc, struct nv50_reg *dst,
	     struct nv50_reg *src0, int lh_0, struct nv50_reg *src1, int lh_1,
	     struct nv50_reg *src2)
{
	struct nv50_program_exec *e = exec(pc);

	e->inst[0] = 0x60000000;
	if (!pc->allow32)
		set_long(pc, e);
	set_dst(pc, dst, e);

	set_half_src(pc, src0, lh_0, e, 9);
	set_half_src(pc, src1, lh_1, e, 16);
	alloc_reg(pc, src2);
	if (is_long(e) || (src2->type != P_TEMP) || (src2->hw != dst->hw))
		set_src_2(pc, src2, e);

	emit(pc, e);
}

static void
emit_mul_u16(struct nv50_pc *pc, struct nv50_reg *dst,
	     struct nv50_reg *src0, int lh_0, struct nv50_reg *src1, int lh_1)
{
	struct nv50_program_exec *e = exec(pc);

	e->inst[0] = 0x40000000;
	set_long(pc, e);
	set_dst(pc, dst, e);

	set_half_src(pc, src0, lh_0, e, 9);
	set_half_src(pc, src1, lh_1, e, 16);

	emit(pc, e);
}

static void
emit_sad(struct nv50_pc *pc, struct nv50_reg *dst,
	 struct nv50_reg *src0, struct nv50_reg *src1, struct nv50_reg *src2)
{
	struct nv50_program_exec *e = exec(pc);

	e->inst[0] = 0x50000000;
	if (!pc->allow32)
		set_long(pc, e);
	check_swap_src_0_1(pc, &src0, &src1);
	set_dst(pc, dst, e);
	set_src_0(pc, src0, e);
	set_src_1(pc, src1, e);
	alloc_reg(pc, src2);
	if (is_long(e) || (src2->type != dst->type) || (src2->hw != dst->hw))
		set_src_2(pc, src2, e);

	if (is_long(e))
		e->inst[1] |= 0x0c << 24;
	else
		e->inst[0] |= 0x81 << 8;

	emit(pc, e);
}

static INLINE void
emit_flr(struct nv50_pc *pc, struct nv50_reg *dst, struct nv50_reg *src)
{
	emit_cvt(pc, dst, src, -1, CVT_FLOOR | CVT_F32_F32 | CVT_RI);
}

static void
emit_pow(struct nv50_pc *pc, struct nv50_reg *dst,
	 struct nv50_reg *v, struct nv50_reg *e)
{
	struct nv50_reg *temp = alloc_temp(pc, NULL);

	emit_flop(pc, NV50_FLOP_LG2, temp, v);
	emit_mul(pc, temp, temp, e);
	emit_preex2(pc, temp, temp);
	emit_flop(pc, NV50_FLOP_EX2, dst, temp);

	free_temp(pc, temp);
}

static INLINE void
emit_sat(struct nv50_pc *pc, struct nv50_reg *dst, struct nv50_reg *src)
{
	emit_cvt(pc, dst, src, -1, CVT_SAT | CVT_F32_F32);
}

static void
emit_lit(struct nv50_pc *pc, struct nv50_reg **dst, unsigned mask,
	 struct nv50_reg **src)
{
	struct nv50_reg *one = alloc_immd(pc, 1.0);
	struct nv50_reg *zero = alloc_immd(pc, 0.0);
	struct nv50_reg *neg128 = alloc_immd(pc, -127.999999);
	struct nv50_reg *pos128 = alloc_immd(pc,  127.999999);
	struct nv50_reg *tmp[4];
	boolean allow32 = pc->allow32;

	pc->allow32 = FALSE;

	if (mask & (3 << 1)) {
		tmp[0] = alloc_temp(pc, NULL);
		emit_minmax(pc, NV50_MAX_F32, tmp[0], src[0], zero);
	}

	if (mask & (1 << 2)) {
		set_pred_wr(pc, 1, 0, pc->p->exec_tail);

		tmp[1] = temp_temp(pc, NULL);
		emit_minmax(pc, NV50_MAX_F32, tmp[1], src[1], zero);

		tmp[3] = temp_temp(pc, NULL);
		emit_minmax(pc, NV50_MAX_F32, tmp[3], src[3], neg128);
		emit_minmax(pc, NV50_MIN_F32, tmp[3], tmp[3], pos128);

		emit_pow(pc, dst[2], tmp[1], tmp[3]);
		emit_mov(pc, dst[2], zero);
		set_pred(pc, 3, 0, pc->p->exec_tail);
	}

	if (mask & (1 << 1))
		assimilate_temp(pc, dst[1], tmp[0]);
	else
	if (mask & (1 << 2))
		free_temp(pc, tmp[0]);

	pc->allow32 = allow32;

	/* do this last, in case src[i,j] == dst[0,3] */
	if (mask & (1 << 0))
		emit_mov(pc, dst[0], one);

	if (mask & (1 << 3))
		emit_mov(pc, dst[3], one);

	FREE(pos128);
	FREE(neg128);
	FREE(zero);
	FREE(one);
}

static void
emit_kil(struct nv50_pc *pc, struct nv50_reg *src)
{
	struct nv50_program_exec *e;
	const int r_pred = 1;

	e = exec(pc);
	e->inst[0] = 0x00000002; /* discard */
	set_long(pc, e); /* sets cond code to ALWAYS */

	if (src) {
		set_pred(pc, 0x1 /* cc = LT */, r_pred, e);
		/* write to predicate reg */
		emit_cvt(pc, NULL, src, r_pred, CVT_F32_F32);
	}

	emit(pc, e);
}

static struct nv50_program_exec *
emit_control_flow(struct nv50_pc *pc, unsigned op, int pred, unsigned cc)
{
	struct nv50_program_exec *e = exec(pc);

	e->inst[0] = (op << 28) | 2;
	set_long(pc, e);
	if (pred >= 0)
		set_pred(pc, cc, pred, e);

	emit(pc, e);
	return e;
}

static INLINE struct nv50_program_exec *
emit_breakaddr(struct nv50_pc *pc)
{
	return emit_control_flow(pc, 0x4, -1, 0);
}

static INLINE void
emit_break(struct nv50_pc *pc, int pred, unsigned cc)
{
	emit_control_flow(pc, 0x5, pred, cc);
}

static INLINE struct nv50_program_exec *
emit_joinat(struct nv50_pc *pc)
{
	return emit_control_flow(pc, 0xa, -1, 0);
}

static INLINE struct nv50_program_exec *
emit_branch(struct nv50_pc *pc, int pred, unsigned cc)
{
	return emit_control_flow(pc, 0x1, pred, cc);
}

static INLINE struct nv50_program_exec *
emit_call(struct nv50_pc *pc, int pred, unsigned cc)
{
	return emit_control_flow(pc, 0x2, pred, cc);
}

static INLINE void
emit_ret(struct nv50_pc *pc, int pred, unsigned cc)
{
	emit_control_flow(pc, 0x3, pred, cc);
}

static void
emit_prim_cmd(struct nv50_pc *pc, unsigned cmd)
{
	struct nv50_program_exec *e = exec(pc);

	e->inst[0] = 0xf0000000 | (cmd << 9);
	e->inst[1] = 0xc0000000;
	set_long(pc, e);

	emit(pc, e);
}

#define QOP_ADD 0
#define QOP_SUBR 1
#define QOP_SUB 2
#define QOP_MOV_SRC1 3

/* For a quad of threads / top left, top right, bottom left, bottom right
 * pixels, do a different operation, and take src0 from a specific thread.
 */
static void
emit_quadop(struct nv50_pc *pc, struct nv50_reg *dst, int wp, int lane_src0,
	    struct nv50_reg *src0, struct nv50_reg *src1, ubyte qop)
{
       struct nv50_program_exec *e = exec(pc);

       e->inst[0] = 0xc0000000;
       e->inst[1] = 0x80000000;
       set_long(pc, e);
       e->inst[0] |= lane_src0 << 16;
       set_src_0(pc, src0, e);
       set_src_2(pc, src1, e);

       if (wp >= 0)
	       set_pred_wr(pc, 1, wp, e);

       if (dst)
	       set_dst(pc, dst, e);
       else {
	       e->inst[0] |= 0x000001fc;
	       e->inst[1] |= 0x00000008;
       }

       e->inst[0] |= (qop & 3) << 20;
       e->inst[1] |= (qop >> 2) << 22;

       emit(pc, e);
}

static void
load_cube_tex_coords(struct nv50_pc *pc, struct nv50_reg *t[4],
		     struct nv50_reg **src, unsigned arg, boolean proj)
{
	int mod[3] = { src[0]->mod, src[1]->mod, src[2]->mod };

	src[0]->mod |= NV50_MOD_ABS;
	src[1]->mod |= NV50_MOD_ABS;
	src[2]->mod |= NV50_MOD_ABS;

	emit_minmax(pc, NV50_MAX_F32, t[2], src[0], src[1]);
	emit_minmax(pc, NV50_MAX_F32, t[2], src[2], t[2]);

	src[0]->mod = mod[0];
	src[1]->mod = mod[1];
	src[2]->mod = mod[2];

	if (proj && 0 /* looks more correct without this */)
		emit_mul(pc, t[2], t[2], src[3]);
	else
	if (arg == 4) /* there is no textureProj(samplerCubeShadow) */
		emit_mov(pc, t[3], src[3]);

	emit_flop(pc, NV50_FLOP_RCP, t[2], t[2]);

	emit_mul(pc, t[0], src[0], t[2]);
	emit_mul(pc, t[1], src[1], t[2]);
	emit_mul(pc, t[2], src[2], t[2]);
}

static void
load_proj_tex_coords(struct nv50_pc *pc, struct nv50_reg *t[4],
		     struct nv50_reg **src, unsigned dim, unsigned arg)
{
	unsigned c, mode;

	if (src[0]->type == P_TEMP && src[0]->rhw != -1) {
		mode = pc->interp_mode[src[0]->index] | INTERP_PERSPECTIVE;

		t[3]->rhw = src[3]->rhw;
		emit_interp(pc, t[3], NULL, (mode & INTERP_CENTROID));
		emit_flop(pc, NV50_FLOP_RCP, t[3], t[3]);

		for (c = 0; c < dim; ++c) {
			t[c]->rhw = src[c]->rhw;
			emit_interp(pc, t[c], t[3], mode);
		}
		if (arg != dim) { /* depth reference value */
			t[dim]->rhw = src[2]->rhw;
			emit_interp(pc, t[dim], t[3], mode);
		}
	} else {
		/* XXX: for some reason the blob sometimes uses MAD
		 * (mad f32 $rX $rY $rZ neg $r63)
		 */
		emit_flop(pc, NV50_FLOP_RCP, t[3], src[3]);
		for (c = 0; c < dim; ++c)
			emit_mul(pc, t[c], src[c], t[3]);
		if (arg != dim) /* depth reference value */
			emit_mul(pc, t[dim], src[2], t[3]);
	}
}

static INLINE void
get_tex_dim(unsigned type, unsigned *dim, unsigned *arg)
{
	switch (type) {
	case TGSI_TEXTURE_1D:
		*arg = *dim = 1;
		break;
	case TGSI_TEXTURE_SHADOW1D:
		*dim = 1;
		*arg = 2;
		break;
	case TGSI_TEXTURE_UNKNOWN:
	case TGSI_TEXTURE_2D:
	case TGSI_TEXTURE_RECT:
		*arg = *dim = 2;
		break;
	case TGSI_TEXTURE_SHADOW2D:
	case TGSI_TEXTURE_SHADOWRECT:
		*dim = 2;
		*arg = 3;
		break;
	case TGSI_TEXTURE_3D:
	case TGSI_TEXTURE_CUBE:
		*dim = *arg = 3;
		break;
	default:
		assert(0);
		break;
	}
}

/* We shouldn't execute TEXLOD if any of the pixels in a quad have
 * different LOD values, so branch off groups of equal LOD.
 */
static void
emit_texlod_sequence(struct nv50_pc *pc, struct nv50_reg *tlod,
		     struct nv50_reg *src, struct nv50_program_exec *tex)
{
	struct nv50_program_exec *join_at;
	unsigned i, target = pc->p->exec_size + 9 * 2;

	if (pc->p->type != PIPE_SHADER_FRAGMENT) {
		emit(pc, tex);
		return;
	}
	pc->allow32 = FALSE;

	/* Subtract lod of each pixel from lod of top left pixel, jump
	 * texlod insn if result is 0, then repeat for 2 other pixels.
	 */
	join_at = emit_joinat(pc);
	emit_quadop(pc, NULL, 0, 0, tlod, tlod, 0x55);
	emit_branch(pc, 0, 2)->param.index = target;

	for (i = 1; i < 4; ++i) {
		emit_quadop(pc, NULL, 0, i, tlod, tlod, 0x55);
		emit_branch(pc, 0, 2)->param.index = target;
	}

	emit_mov(pc, tlod, src); /* target */
	emit(pc, tex); /* texlod */

	join_at->param.index = target + 2 * 2;
	JOIN_ON(emit_nop(pc)); /* join _after_ tex */
}

static void
emit_texbias_sequence(struct nv50_pc *pc, struct nv50_reg *t[4], unsigned arg,
		      struct nv50_program_exec *tex)
{
	struct nv50_program_exec *e;
	struct nv50_reg imm_1248, *t123[4][4], *r_bits = alloc_temp(pc, NULL);
	int r_pred = 0;
	unsigned n, c, i, cc[4] = { 0x0a, 0x13, 0x11, 0x10 };

	pc->allow32 = FALSE;
	ctor_reg(&imm_1248, P_IMMD, -1, ctor_immd_4u32(pc, 1, 2, 4, 8) * 4);

	/* Subtract bias value of thread i from bias values of each thread,
	 * store result in r_pred, and set bit i in r_bits if result was 0.
	 */
	assert(arg < 4);
	for (i = 0; i < 4; ++i, ++imm_1248.hw) {
		emit_quadop(pc, NULL, r_pred, i, t[arg], t[arg], 0x55);
		emit_mov(pc, r_bits, &imm_1248);
		set_pred(pc, 2, r_pred, pc->p->exec_tail);
	}
	emit_mov_to_pred(pc, r_pred, r_bits);

	/* The lanes of a quad are now grouped by the bit in r_pred they have
	 * set. Put the input values for TEX into a new register set for each
	 * group and execute TEX only for a specific group.
	 * We cannot use the same register set for each group because we need
	 * the derivatives, which are implicitly calculated, to be correct.
	 */
	for (i = 1; i < 4; ++i) {
		alloc_temp4(pc, t123[i], 0);

		for (c = 0; c <= arg; ++c)
			emit_mov(pc, t123[i][c], t[c]);

		*(e = exec(pc)) = *(tex);
		e->inst[0] &= ~0x01fc;
		set_dst(pc, t123[i][0], e);
		set_pred(pc, cc[i], r_pred, e);
		emit(pc, e);
	}
	/* finally TEX on the original regs (where we kept the input) */
	set_pred(pc, cc[0], r_pred, tex);
	emit(pc, tex);

	/* put the 3 * n other results into regs for lane 0 */
	n = popcnt4(((e->inst[0] >> 25) & 0x3) | ((e->inst[1] >> 12) & 0xc));
	for (i = 1; i < 4; ++i) {
		for (c = 0; c < n; ++c) {
			emit_mov(pc, t[c], t123[i][c]);
			set_pred(pc, cc[i], r_pred, pc->p->exec_tail);
		}
		free_temp4(pc, t123[i]);
	}

	emit_nop(pc);
	free_temp(pc, r_bits);
}

static void
emit_tex(struct nv50_pc *pc, struct nv50_reg **dst, unsigned mask,
	 struct nv50_reg **src, unsigned unit, unsigned type,
	 boolean proj, int bias_lod)
{
	struct nv50_reg *t[4];
	struct nv50_program_exec *e;
	unsigned c, dim, arg;

	/* t[i] must be within a single 128 bit super-reg */
	alloc_temp4(pc, t, 0);

	e = exec(pc);
	e->inst[0] = 0xf0000000;
	set_long(pc, e);
	set_dst(pc, t[0], e);

	/* TIC and TSC binding indices (TSC is ignored as TSC_LINKED = TRUE): */
	e->inst[0] |= (unit << 9) /* | (unit << 17) */;

	/* live flag (don't set if TEX results affect input to another TEX): */
	/* e->inst[0] |= 0x00000004; */

	get_tex_dim(type, &dim, &arg);

	if (type == TGSI_TEXTURE_CUBE) {
		e->inst[0] |= 0x08000000;
		load_cube_tex_coords(pc, t, src, arg, proj);
	} else
	if (proj)
		load_proj_tex_coords(pc, t, src, dim, arg);
	else {
		for (c = 0; c < dim; c++)
			emit_mov(pc, t[c], src[c]);
		if (arg != dim) /* depth reference value (always src.z here) */
			emit_mov(pc, t[dim], src[2]);
	}

	e->inst[0] |= (mask & 0x3) << 25;
	e->inst[1] |= (mask & 0xc) << 12;

	if (!bias_lod) {
		e->inst[0] |= (arg - 1) << 22;
		emit(pc, e);
	} else
	if (bias_lod < 0) {
		assert(pc->p->type == PIPE_SHADER_FRAGMENT);
		e->inst[0] |= arg << 22;
		e->inst[1] |= 0x20000000; /* texbias */
		emit_mov(pc, t[arg], src[3]);
		emit_texbias_sequence(pc, t, arg, e);
	} else {
		e->inst[0] |= arg << 22;
		e->inst[1] |= 0x40000000; /* texlod */
		emit_mov(pc, t[arg], src[3]);
		emit_texlod_sequence(pc, t[arg], src[3], e);
	}

#if 1
	c = 0;
	if (mask & 1) emit_mov(pc, dst[0], t[c++]);
	if (mask & 2) emit_mov(pc, dst[1], t[c++]);
	if (mask & 4) emit_mov(pc, dst[2], t[c++]);
	if (mask & 8) emit_mov(pc, dst[3], t[c]);

	free_temp4(pc, t);
#else
	/* XXX: if p.e. MUL is used directly after TEX, it would still use
	 * the texture coordinates, not the fetched values: latency ? */

	for (c = 0; c < 4; c++) {
		if (mask & (1 << c))
			assimilate_temp(pc, dst[c], t[c]);
		else
			free_temp(pc, t[c]);
	}
#endif
}

static void
emit_ddx(struct nv50_pc *pc, struct nv50_reg *dst, struct nv50_reg *src)
{
	struct nv50_program_exec *e = exec(pc);

	assert(src->type == P_TEMP);

	e->inst[0] = (src->mod & NV50_MOD_NEG) ? 0xc0240000 : 0xc0140000;
	e->inst[1] = (src->mod & NV50_MOD_NEG) ? 0x86400000 : 0x89800000;
	set_long(pc, e);
	set_dst(pc, dst, e);
	set_src_0(pc, src, e);
	set_src_2(pc, src, e);

	emit(pc, e);
}

static void
emit_ddy(struct nv50_pc *pc, struct nv50_reg *dst, struct nv50_reg *src)
{
	struct nv50_program_exec *e = exec(pc);

	assert(src->type == P_TEMP);

	e->inst[0] = (src->mod & NV50_MOD_NEG) ? 0xc0250000 : 0xc0150000;
	e->inst[1] = (src->mod & NV50_MOD_NEG) ? 0x85800000 : 0x8a400000;
	set_long(pc, e);
	set_dst(pc, dst, e);
	set_src_0(pc, src, e);
	set_src_2(pc, src, e);

	emit(pc, e);
}

static void
convert_to_long(struct nv50_pc *pc, struct nv50_program_exec *e)
{
	unsigned q = 0, m = ~0;

	assert(!is_long(e));

	switch (e->inst[0] >> 28) {
	case 0x1:
		/* MOV */
		q = 0x0403c000;
		m = 0xffff7fff;
		break;
	case 0x2:
	case 0x3:
		/* ADD, SUB, SUBR b32 */
		m = ~(0x8000 | (127 << 16));
		q = ((e->inst[0] & (~m)) >> 2) | (1 << 26);
		break;
	case 0x5:
		/* SAD */
		m = ~(0x81 << 8);
		q = (0x0c << 24) | ((e->inst[0] & (0x7f << 2)) << 12);
		break;
	case 0x6:
		/* MAD u16 */
		q = (e->inst[0] & (0x7f << 2)) << 12;
		break;
	case 0x8:
		/* INTERP (move centroid, perspective and flat bits) */
		m = ~0x03000100;
		q = (e->inst[0] & (3 << 24)) >> (24 - 16);
		q |= (e->inst[0] & (1 << 8)) << (18 - 8);
		break;
	case 0x9:
		/* RCP */
		break;
	case 0xB:
		/* ADD */
		m = ~(127 << 16);
		q = ((e->inst[0] & (~m)) >> 2);
		break;
	case 0xC:
		/* MUL */
		m = ~0x00008000;
		q = ((e->inst[0] & (~m)) << 12);
		break;
	case 0xE:
		/* MAD (if src2 == dst) */
		q = ((e->inst[0] & 0x1fc) << 12);
		break;
	default:
		assert(0);
		break;
	}

	set_long(pc, e);
	pc->p->exec_size++;

	e->inst[0] &= m;
	e->inst[1] |= q;
}

/* Some operations support an optional negation flag. */
static int
get_supported_mods(const struct tgsi_full_instruction *insn, int i)
{
	switch (insn->Instruction.Opcode) {
	case TGSI_OPCODE_ADD:
	case TGSI_OPCODE_COS:
	case TGSI_OPCODE_DDX:
	case TGSI_OPCODE_DDY:
	case TGSI_OPCODE_DP3:
	case TGSI_OPCODE_DP4:
	case TGSI_OPCODE_EX2:
	case TGSI_OPCODE_KIL:
	case TGSI_OPCODE_LG2:
	case TGSI_OPCODE_MAD:
	case TGSI_OPCODE_MUL:
	case TGSI_OPCODE_POW:
	case TGSI_OPCODE_RCP:
	case TGSI_OPCODE_RSQ: /* ignored, RSQ = rsqrt(abs(src.x)) */
	case TGSI_OPCODE_SCS:
	case TGSI_OPCODE_SIN:
	case TGSI_OPCODE_SUB:
		return NV50_MOD_NEG;
	case TGSI_OPCODE_MAX:
	case TGSI_OPCODE_MIN:
	case TGSI_OPCODE_INEG: /* tgsi src sign toggle/set would be stupid */
		return NV50_MOD_ABS;
	case TGSI_OPCODE_CEIL:
	case TGSI_OPCODE_FLR:
	case TGSI_OPCODE_TRUNC:
		return NV50_MOD_NEG | NV50_MOD_ABS;
	case TGSI_OPCODE_F2I:
	case TGSI_OPCODE_F2U:
	case TGSI_OPCODE_I2F:
	case TGSI_OPCODE_U2F:
		return NV50_MOD_NEG | NV50_MOD_ABS | NV50_MOD_I32;
	case TGSI_OPCODE_UADD:
		return NV50_MOD_NEG | NV50_MOD_I32;
	case TGSI_OPCODE_SAD:
	case TGSI_OPCODE_SHL:
	case TGSI_OPCODE_IMAX:
	case TGSI_OPCODE_IMIN:
	case TGSI_OPCODE_ISHR:
	case TGSI_OPCODE_NOT:
	case TGSI_OPCODE_UMAD:
	case TGSI_OPCODE_UMAX:
	case TGSI_OPCODE_UMIN:
	case TGSI_OPCODE_UMUL:
	case TGSI_OPCODE_USHR:
		return NV50_MOD_I32;
	default:
		return 0;
	}
}

/* Return a read mask for source registers deduced from opcode & write mask. */
static unsigned
nv50_tgsi_src_mask(const struct tgsi_full_instruction *insn, int c)
{
	unsigned x, mask = insn->Dst[0].Register.WriteMask;

	switch (insn->Instruction.Opcode) {
	case TGSI_OPCODE_COS:
	case TGSI_OPCODE_SIN:
		return (mask & 0x8) | ((mask & 0x7) ? 0x1 : 0x0);
	case TGSI_OPCODE_DP3:
		return 0x7;
	case TGSI_OPCODE_DP4:
	case TGSI_OPCODE_DPH:
	case TGSI_OPCODE_KIL: /* WriteMask ignored */
		return 0xf;
	case TGSI_OPCODE_DST:
		return mask & (c ? 0xa : 0x6);
	case TGSI_OPCODE_EX2:
	case TGSI_OPCODE_EXP:
	case TGSI_OPCODE_LG2:
	case TGSI_OPCODE_LOG:
	case TGSI_OPCODE_POW:
	case TGSI_OPCODE_RCP:
	case TGSI_OPCODE_RSQ:
	case TGSI_OPCODE_SCS:
		return 0x1;
	case TGSI_OPCODE_IF:
		return 0x1;
	case TGSI_OPCODE_LIT:
		return 0xb;
	case TGSI_OPCODE_TEX:
	case TGSI_OPCODE_TXB:
	case TGSI_OPCODE_TXL:
	case TGSI_OPCODE_TXP:
	{
		const struct tgsi_instruction_texture *tex;

		assert(insn->Instruction.Texture);
		tex = &insn->Texture;

		mask = 0x7;
		if (insn->Instruction.Opcode != TGSI_OPCODE_TEX &&
		    insn->Instruction.Opcode != TGSI_OPCODE_TXD)
			mask |= 0x8; /* bias, lod or proj */

		switch (tex->Texture) {
		case TGSI_TEXTURE_1D:
			mask &= 0x9;
			break;
		case TGSI_TEXTURE_SHADOW1D:
			mask &= 0x5;
			break;
		case TGSI_TEXTURE_2D:
			mask &= 0xb;
			break;
		default:
			break;
		}
	}
		return mask;
	case TGSI_OPCODE_XPD:
		x = 0;
		if (mask & 1) x |= 0x6;
		if (mask & 2) x |= 0x5;
		if (mask & 4) x |= 0x3;
		return x;
	default:
		break;
	}

	return mask;
}

static struct nv50_reg *
tgsi_dst(struct nv50_pc *pc, int c, const struct tgsi_full_dst_register *dst)
{
	switch (dst->Register.File) {
	case TGSI_FILE_TEMPORARY:
		return &pc->temp[dst->Register.Index * 4 + c];
	case TGSI_FILE_OUTPUT:
		return &pc->result[dst->Register.Index * 4 + c];
	case TGSI_FILE_ADDRESS:
	{
		struct nv50_reg *r = pc->addr[dst->Register.Index * 4 + c];
		if (!r) {
			r = get_address_reg(pc, NULL);
			r->index = dst->Register.Index * 4 + c;
			pc->addr[r->index] = r;
		}
		assert(r);
		return r;
	}
	case TGSI_FILE_NULL:
		return NULL;
	case TGSI_FILE_SYSTEM_VALUE:
		assert(pc->sysval[dst->Register.Index].type == P_RESULT);
		assert(c == 0);
		return &pc->sysval[dst->Register.Index];
	default:
		break;
	}

	return NULL;
}

static struct nv50_reg *
tgsi_src(struct nv50_pc *pc, int chan, const struct tgsi_full_src_register *src,
	 int mod)
{
	struct nv50_reg *r = NULL;
	struct nv50_reg *temp = NULL;
	unsigned sgn, c, swz, cvn;

	if (src->Register.File != TGSI_FILE_CONSTANT)
		assert(!src->Register.Indirect);

	sgn = tgsi_util_get_full_src_register_sign_mode(src, chan);

	c = tgsi_util_get_full_src_register_swizzle(src, chan);
	switch (c) {
	case TGSI_SWIZZLE_X:
	case TGSI_SWIZZLE_Y:
	case TGSI_SWIZZLE_Z:
	case TGSI_SWIZZLE_W:
		switch (src->Register.File) {
		case TGSI_FILE_INPUT:
			r = &pc->attr[src->Register.Index * 4 + c];

			if (!src->Dimension.Dimension)
				break;
			r = reg_instance(pc, r);
			r->vtx = src->Dimension.Index;

			if (!src->Dimension.Indirect)
				break;
			swz = tgsi_util_get_src_register_swizzle(
				&src->DimIndirect, 0);
			r->acc = -1;
			r->indirect[1] = src->DimIndirect.Index * 4 + swz;
			break;
		case TGSI_FILE_TEMPORARY:
			r = &pc->temp[src->Register.Index * 4 + c];
			break;
		case TGSI_FILE_CONSTANT:
			if (!src->Register.Indirect) {
				r = &pc->param[src->Register.Index * 4 + c];
				break;
			}
			/* Indicate indirection by setting r->acc < 0 and
			 * use the index field to select the address reg.
			 */
			r = reg_instance(pc, NULL);
			ctor_reg(r, P_CONST, -1, src->Register.Index * 4 + c);

			swz = tgsi_util_get_src_register_swizzle(
				&src->Indirect, 0);
			r->acc = -1;
			r->indirect[0] = src->Indirect.Index * 4 + swz;
			break;
		case TGSI_FILE_IMMEDIATE:
			r = &pc->immd[src->Register.Index * 4 + c];
			break;
		case TGSI_FILE_SAMPLER:
			return NULL;
		case TGSI_FILE_ADDRESS:
			r = pc->addr[src->Register.Index * 4 + c];
			assert(r);
			break;
		case TGSI_FILE_SYSTEM_VALUE:
			assert(c == 0);
			r = &pc->sysval[src->Register.Index];
			break;
		default:
			assert(0);
			break;
		}
		break;
	default:
		assert(0);
		break;
	}

	cvn = (mod & NV50_MOD_I32) ? CVT_S32_S32 : CVT_F32_F32;

	switch (sgn) {
	case TGSI_UTIL_SIGN_CLEAR:
		r->mod = NV50_MOD_ABS;
		break;
	case TGSI_UTIL_SIGN_SET:
		r->mod = NV50_MOD_NEG_ABS;
		break;
	case TGSI_UTIL_SIGN_TOGGLE:
		r->mod = NV50_MOD_NEG;
		break;
	default:
		assert(!r->mod && sgn == TGSI_UTIL_SIGN_KEEP);
		break;
	}

	if ((r->mod & mod) != r->mod) {
		temp = temp_temp(pc, NULL);
		emit_cvt(pc, temp, r, -1, cvn);
		r->mod = 0;
		r = temp;
	} else
		r->mod |= mod & NV50_MOD_I32;

	assert(r);
	if (r->acc >= 0 && r->vtx < 0 && r != temp)
		return reg_instance(pc, r); /* will clear r->mod */
	return r;
}

/* return TRUE for ops that produce only a single result */
static boolean
is_scalar_op(unsigned op)
{
	switch (op) {
	case TGSI_OPCODE_COS:
	case TGSI_OPCODE_DP2:
	case TGSI_OPCODE_DP3:
	case TGSI_OPCODE_DP4:
	case TGSI_OPCODE_DPH:
	case TGSI_OPCODE_EX2:
	case TGSI_OPCODE_LG2:
	case TGSI_OPCODE_POW:
	case TGSI_OPCODE_RCP:
	case TGSI_OPCODE_RSQ:
	case TGSI_OPCODE_SIN:
		/*
	case TGSI_OPCODE_KIL:
	case TGSI_OPCODE_LIT:
	case TGSI_OPCODE_SCS:
		*/
		return TRUE;
	default:
		return FALSE;
	}
}

/* Returns a bitmask indicating which dst components depend
 * on source s, component c (reverse of nv50_tgsi_src_mask).
 */
static unsigned
nv50_tgsi_dst_revdep(unsigned op, int s, int c)
{
	if (is_scalar_op(op))
		return 0x1;

	switch (op) {
	case TGSI_OPCODE_DST:
		return (1 << c) & (s ? 0xa : 0x6);
	case TGSI_OPCODE_XPD:
		switch (c) {
		case 0: return 0x6;
		case 1: return 0x5;
		case 2: return 0x3;
		case 3: return 0x0;
		default:
			assert(0);
			return 0x0;
		}
	case TGSI_OPCODE_EXP:
	case TGSI_OPCODE_LOG:
	case TGSI_OPCODE_LIT:
	case TGSI_OPCODE_SCS:
	case TGSI_OPCODE_TEX:
	case TGSI_OPCODE_TXB:
	case TGSI_OPCODE_TXL:
	case TGSI_OPCODE_TXP:
		/* these take care of dangerous swizzles themselves */
		return 0x0;
	case TGSI_OPCODE_IF:
	case TGSI_OPCODE_KIL:
		/* don't call this function for these ops */
		assert(0);
		return 0;
	default:
		/* linear vector instruction */
		return (1 << c);
	}
}

static INLINE boolean
has_pred(struct nv50_program_exec *e, unsigned cc)
{
	if (!is_long(e) || is_immd(e))
		return FALSE;
	return ((e->inst[1] & 0x780) == (cc << 7));
}

/* on ENDIF see if we can do "@p0.neu single_op" instead of:
 *        join_at ENDIF
 *        @p0.eq bra ENDIF
 *        single_op
 * ENDIF: nop.join
 */
static boolean
nv50_kill_branch(struct nv50_pc *pc)
{
	int lvl = pc->if_lvl;

	if (pc->if_insn[lvl]->next != pc->p->exec_tail)
		return FALSE;
	if (is_immd(pc->p->exec_tail))
		return FALSE;

	/* if ccode == 'true', the BRA is from an ELSE and the predicate
	 * reg may no longer be valid, since we currently always use $p0
	 */
	if (has_pred(pc->if_insn[lvl], 0xf))
		return FALSE;
	assert(pc->if_insn[lvl] && pc->if_join[lvl]);

	/* We'll use the exec allocated for JOIN_AT (we can't easily
	 * access nv50_program_exec's prev).
	 */
	pc->p->exec_size -= 4; /* remove JOIN_AT and BRA */

	*pc->if_join[lvl] = *pc->p->exec_tail;

	FREE(pc->if_insn[lvl]);
	FREE(pc->p->exec_tail);

	pc->p->exec_tail = pc->if_join[lvl];
	pc->p->exec_tail->next = NULL;
	set_pred(pc, 0xd, 0, pc->p->exec_tail);

	return TRUE;
}

static void
nv50_fp_move_results(struct nv50_pc *pc)
{
	struct nv50_reg reg;
	unsigned i;

	ctor_reg(&reg, P_TEMP, -1, -1);

	for (i = 0; i < pc->result_nr * 4; ++i) {
		if (pc->result[i].rhw < 0 || pc->result[i].hw < 0)
			continue;
		if (pc->result[i].rhw != pc->result[i].hw) {
			reg.hw = pc->result[i].rhw;
			emit_mov(pc, &reg, &pc->result[i]);
		}
	}
}

static boolean
nv50_program_tx_insn(struct nv50_pc *pc,
		     const struct tgsi_full_instruction *inst)
{
	struct nv50_reg *rdst[4], *dst[4], *brdc, *src[3][4], *temp;
	unsigned mask, sat, unit;
	int i, c;

	mask = inst->Dst[0].Register.WriteMask;
	sat = inst->Instruction.Saturate == TGSI_SAT_ZERO_ONE;

	memset(src, 0, sizeof(src));

	for (c = 0; c < 4; c++) {
		if ((mask & (1 << c)) && !pc->r_dst[c])
			dst[c] = tgsi_dst(pc, c, &inst->Dst[0]);
		else
			dst[c] = pc->r_dst[c];
		rdst[c] = dst[c];
	}

	for (i = 0; i < inst->Instruction.NumSrcRegs; i++) {
		const struct tgsi_full_src_register *fs = &inst->Src[i];
		unsigned src_mask;
		int mod_supp;

		src_mask = nv50_tgsi_src_mask(inst, i);
		mod_supp = get_supported_mods(inst, i);

		if (fs->Register.File == TGSI_FILE_SAMPLER)
			unit = fs->Register.Index;

		for (c = 0; c < 4; c++)
			if (src_mask & (1 << c))
				src[i][c] = tgsi_src(pc, c, fs, mod_supp);
	}

	brdc = temp = pc->r_brdc;
	if (brdc && brdc->type != P_TEMP) {
		temp = temp_temp(pc, NULL);
		if (sat)
			brdc = temp;
	} else
	if (sat) {
		for (c = 0; c < 4; c++) {
			if (!(mask & (1 << c)) || dst[c]->type == P_TEMP)
				continue;
			/* rdst[c] = dst[c]; */ /* done above */
			dst[c] = temp_temp(pc, NULL);
		}
	}

	assert(brdc || !is_scalar_op(inst->Instruction.Opcode));

	switch (inst->Instruction.Opcode) {
	case TGSI_OPCODE_ABS:
		for (c = 0; c < 4; c++) {
			if (!(mask & (1 << c)))
				continue;
			emit_cvt(pc, dst[c], src[0][c], -1,
				 CVT_ABS | CVT_F32_F32);
		}
		break;
	case TGSI_OPCODE_ADD:
		for (c = 0; c < 4; c++) {
			if (!(mask & (1 << c)))
				continue;
			emit_add(pc, dst[c], src[0][c], src[1][c]);
		}
		break;
	case TGSI_OPCODE_AND:
	case TGSI_OPCODE_XOR:
	case TGSI_OPCODE_OR:
		for (c = 0; c < 4; c++) {
			if (!(mask & (1 << c)))
				continue;
			emit_bitop2(pc, dst[c], src[0][c], src[1][c],
				    inst->Instruction.Opcode);
		}
		break;
	case TGSI_OPCODE_ARL:
		temp = temp_temp(pc, NULL);
		for (c = 0; c < 4; c++) {
			if (!(mask & (1 << c)))
				continue;
			emit_cvt(pc, temp, src[0][c], -1,
				 CVT_FLOOR | CVT_S32_F32);
			emit_arl(pc, dst[c], temp, 4);
		}
		break;
	case TGSI_OPCODE_BGNLOOP:
		pc->loop_brka[pc->loop_lvl] = emit_breakaddr(pc);
		pc->loop_pos[pc->loop_lvl++] = pc->p->exec_size;
		terminate_mbb(pc);
		break;
	case TGSI_OPCODE_BGNSUB:
		assert(!pc->in_subroutine);
		pc->in_subroutine = TRUE;
		/* probably not necessary, but align to 8 byte boundary */
		if (!is_long(pc->p->exec_tail))
			convert_to_long(pc, pc->p->exec_tail);
		break;
	case TGSI_OPCODE_BRK:
		assert(pc->loop_lvl > 0);
		emit_break(pc, -1, 0);
		break;
	case TGSI_OPCODE_CAL:
		assert(inst->Label.Label < pc->insn_nr);
		emit_call(pc, -1, 0)->param.index = inst->Label.Label;
		/* replaced by actual offset in nv50_program_fixup_insns */
		break;
	case TGSI_OPCODE_CEIL:
		for (c = 0; c < 4; c++) {
			if (!(mask & (1 << c)))
				continue;
			emit_cvt(pc, dst[c], src[0][c], -1,
				 CVT_CEIL | CVT_F32_F32 | CVT_RI);
		}
		break;
	case TGSI_OPCODE_CMP:
		pc->allow32 = FALSE;
		for (c = 0; c < 4; c++) {
			if (!(mask & (1 << c)))
				continue;
			emit_cvt(pc, NULL, src[0][c], 1, CVT_F32_F32);
			emit_mov(pc, dst[c], src[1][c]);
			set_pred(pc, 0x1, 1, pc->p->exec_tail); /* @SF */
			emit_mov(pc, dst[c], src[2][c]);
			set_pred(pc, 0x6, 1, pc->p->exec_tail); /* @NSF */
		}
		break;
	case TGSI_OPCODE_CONT:
		assert(pc->loop_lvl > 0);
		emit_branch(pc, -1, 0)->param.index =
			pc->loop_pos[pc->loop_lvl - 1];
		break;
	case TGSI_OPCODE_COS:
		if (mask & 8) {
			emit_precossin(pc, temp, src[0][3]);
			emit_flop(pc, NV50_FLOP_COS, dst[3], temp);
			if (!(mask &= 7))
				break;
			if (temp == dst[3])
				temp = brdc = temp_temp(pc, NULL);
		}
		emit_precossin(pc, temp, src[0][0]);
		emit_flop(pc, NV50_FLOP_COS, brdc, temp);
		break;
	case TGSI_OPCODE_DDX:
		for (c = 0; c < 4; c++) {
			if (!(mask & (1 << c)))
				continue;
			emit_ddx(pc, dst[c], src[0][c]);
		}
		break;
	case TGSI_OPCODE_DDY:
		for (c = 0; c < 4; c++) {
			if (!(mask & (1 << c)))
				continue;
			emit_ddy(pc, dst[c], src[0][c]);
		}
		break;
	case TGSI_OPCODE_DP3:
		emit_mul(pc, temp, src[0][0], src[1][0]);
		emit_mad(pc, temp, src[0][1], src[1][1], temp);
		emit_mad(pc, brdc, src[0][2], src[1][2], temp);
		break;
	case TGSI_OPCODE_DP4:
		emit_mul(pc, temp, src[0][0], src[1][0]);
		emit_mad(pc, temp, src[0][1], src[1][1], temp);
		emit_mad(pc, temp, src[0][2], src[1][2], temp);
		emit_mad(pc, brdc, src[0][3], src[1][3], temp);
		break;
	case TGSI_OPCODE_DPH:
		emit_mul(pc, temp, src[0][0], src[1][0]);
		emit_mad(pc, temp, src[0][1], src[1][1], temp);
		emit_mad(pc, temp, src[0][2], src[1][2], temp);
		emit_add(pc, brdc, src[1][3], temp);
		break;
	case TGSI_OPCODE_DST:
		if (mask & (1 << 1))
			emit_mul(pc, dst[1], src[0][1], src[1][1]);
		if (mask & (1 << 2))
			emit_mov(pc, dst[2], src[0][2]);
		if (mask & (1 << 3))
			emit_mov(pc, dst[3], src[1][3]);
		if (mask & (1 << 0))
			emit_mov_immdval(pc, dst[0], 1.0f);
		break;
	case TGSI_OPCODE_ELSE:
		emit_branch(pc, -1, 0);
		pc->if_insn[--pc->if_lvl]->param.index = pc->p->exec_size;
		pc->if_insn[pc->if_lvl++] = pc->p->exec_tail;
		terminate_mbb(pc);
		break;
	case TGSI_OPCODE_EMIT:
		emit_prim_cmd(pc, 1);
		break;
	case TGSI_OPCODE_ENDIF:
		pc->if_insn[--pc->if_lvl]->param.index = pc->p->exec_size;

		/* try to replace branch over 1 insn with a predicated insn */
		if (nv50_kill_branch(pc) == TRUE)
			break;

		if (pc->if_join[pc->if_lvl]) {
			pc->if_join[pc->if_lvl]->param.index = pc->p->exec_size;
			pc->if_join[pc->if_lvl] = NULL;
		}
		terminate_mbb(pc);
		/* emit a NOP as join point, we could set it on the next
		 * one, but would have to make sure it is long and !immd
		 */
		JOIN_ON(emit_nop(pc));
		break;
	case TGSI_OPCODE_ENDLOOP:
		emit_branch(pc, -1, 0)->param.index =
			pc->loop_pos[--pc->loop_lvl];
		pc->loop_brka[pc->loop_lvl]->param.index = pc->p->exec_size;
		terminate_mbb(pc);
		break;
	case TGSI_OPCODE_ENDPRIM:
		emit_prim_cmd(pc, 2);
		break;
	case TGSI_OPCODE_ENDSUB:
		assert(pc->in_subroutine);
		terminate_mbb(pc);
		pc->in_subroutine = FALSE;
		break;
	case TGSI_OPCODE_EX2:
		emit_preex2(pc, temp, src[0][0]);
		emit_flop(pc, NV50_FLOP_EX2, brdc, temp);
		break;
	case TGSI_OPCODE_EXP:
	{
		struct nv50_reg *t[2];

		assert(!temp);
		t[0] = temp_temp(pc, NULL);
		t[1] = temp_temp(pc, NULL);

		if (mask & 0x6)
			emit_mov(pc, t[0], src[0][0]);
		if (mask & 0x3)
			emit_flr(pc, t[1], src[0][0]);

		if (mask & (1 << 1))
			emit_sub(pc, dst[1], t[0], t[1]);
		if (mask & (1 << 0)) {
			emit_preex2(pc, t[1], t[1]);
			emit_flop(pc, NV50_FLOP_EX2, dst[0], t[1]);
		}
		if (mask & (1 << 2)) {
			emit_preex2(pc, t[0], t[0]);
			emit_flop(pc, NV50_FLOP_EX2, dst[2], t[0]);
		}
		if (mask & (1 << 3))
			emit_mov_immdval(pc, dst[3], 1.0f);
	}
		break;
	case TGSI_OPCODE_F2I:
		for (c = 0; c < 4; c++) {
			if (!(mask & (1 << c)))
				continue;
			emit_cvt(pc, dst[c], src[0][c], -1,
				 CVT_TRUNC | CVT_S32_F32);
		}
		break;
	case TGSI_OPCODE_F2U:
		for (c = 0; c < 4; c++) {
			if (!(mask & (1 << c)))
				continue;
			emit_cvt(pc, dst[c], src[0][c], -1,
				 CVT_TRUNC | CVT_U32_F32);
		}
		break;
	case TGSI_OPCODE_FLR:
		for (c = 0; c < 4; c++) {
			if (!(mask & (1 << c)))
				continue;
			emit_flr(pc, dst[c], src[0][c]);
		}
		break;
	case TGSI_OPCODE_FRC:
		temp = temp_temp(pc, NULL);
		for (c = 0; c < 4; c++) {
			if (!(mask & (1 << c)))
				continue;
			emit_flr(pc, temp, src[0][c]);
			emit_sub(pc, dst[c], src[0][c], temp);
		}
		break;
	case TGSI_OPCODE_I2F:
		for (c = 0; c < 4; c++) {
			if (!(mask & (1 << c)))
				continue;
			emit_cvt(pc, dst[c], src[0][c], -1, CVT_F32_S32);
		}
		break;
	case TGSI_OPCODE_IF:
		assert(pc->if_lvl < NV50_MAX_COND_NESTING);
		emit_cvt(pc, NULL, src[0][0], 0, CVT_ABS | CVT_F32_F32);
		pc->if_join[pc->if_lvl] = emit_joinat(pc);
		pc->if_insn[pc->if_lvl++] = emit_branch(pc, 0, 2);;
		terminate_mbb(pc);
		break;
	case TGSI_OPCODE_IMAX:
		for (c = 0; c < 4; c++) {
			if (!(mask & (1 << c)))
				continue;
			emit_minmax(pc, 0x08c, dst[c], src[0][c], src[1][c]);
		}
		break;
	case TGSI_OPCODE_IMIN:
		for (c = 0; c < 4; c++) {
			if (!(mask & (1 << c)))
				continue;
			emit_minmax(pc, 0x0ac, dst[c], src[0][c], src[1][c]);
		}
		break;
	case TGSI_OPCODE_INEG:
		for (c = 0; c < 4; c++) {
			if (!(mask & (1 << c)))
				continue;
			emit_cvt(pc, dst[c], src[0][c], -1,
				 CVT_S32_S32 | CVT_NEG);
		}
		break;
	case TGSI_OPCODE_KIL:
		assert(src[0][0] && src[0][1] && src[0][2] && src[0][3]);
		emit_kil(pc, src[0][0]);
		emit_kil(pc, src[0][1]);
		emit_kil(pc, src[0][2]);
		emit_kil(pc, src[0][3]);
		break;
	case TGSI_OPCODE_KILP:
		emit_kil(pc, NULL);
		break;
	case TGSI_OPCODE_LIT:
		emit_lit(pc, &dst[0], mask, &src[0][0]);
		break;
	case TGSI_OPCODE_LG2:
		emit_flop(pc, NV50_FLOP_LG2, brdc, src[0][0]);
		break;
	case TGSI_OPCODE_LOG:
	{
		struct nv50_reg *t[2];

		t[0] = temp_temp(pc, NULL);
		if (mask & (1 << 1))
			t[1] = temp_temp(pc, NULL);
		else
			t[1] = t[0];

		emit_cvt(pc, t[0], src[0][0], -1, CVT_ABS | CVT_F32_F32);
		emit_flop(pc, NV50_FLOP_LG2, t[1], t[0]);
		if (mask & (1 << 2))
			emit_mov(pc, dst[2], t[1]);
		emit_flr(pc, t[1], t[1]);
		if (mask & (1 << 0))
			emit_mov(pc, dst[0], t[1]);
		if (mask & (1 << 1)) {
			t[1]->mod = NV50_MOD_NEG;
			emit_preex2(pc, t[1], t[1]);
			t[1]->mod = 0;
			emit_flop(pc, NV50_FLOP_EX2, t[1], t[1]);
			emit_mul(pc, dst[1], t[0], t[1]);
		}
		if (mask & (1 << 3))
			emit_mov_immdval(pc, dst[3], 1.0f);
	}
		break;
	case TGSI_OPCODE_LRP:
		temp = temp_temp(pc, NULL);
		for (c = 0; c < 4; c++) {
			if (!(mask & (1 << c)))
				continue;
			emit_sub(pc, temp, src[1][c], src[2][c]);
			emit_mad(pc, dst[c], temp, src[0][c], src[2][c]);
		}
		break;
	case TGSI_OPCODE_MAD:
		for (c = 0; c < 4; c++) {
			if (!(mask & (1 << c)))
				continue;
			emit_mad(pc, dst[c], src[0][c], src[1][c], src[2][c]);
		}
		break;
	case TGSI_OPCODE_MAX:
		for (c = 0; c < 4; c++) {
			if (!(mask & (1 << c)))
				continue;
			emit_minmax(pc, 0x880, dst[c], src[0][c], src[1][c]);
		}
		break;
	case TGSI_OPCODE_MIN:
		for (c = 0; c < 4; c++) {
			if (!(mask & (1 << c)))
				continue;
			emit_minmax(pc, 0x8a0, dst[c], src[0][c], src[1][c]);
		}
		break;
	case TGSI_OPCODE_MOV:
		for (c = 0; c < 4; c++) {
			if (!(mask & (1 << c)))
				continue;
			emit_mov(pc, dst[c], src[0][c]);
		}
		break;
	case TGSI_OPCODE_MUL:
		for (c = 0; c < 4; c++) {
			if (!(mask & (1 << c)))
				continue;
			emit_mul(pc, dst[c], src[0][c], src[1][c]);
		}
		break;
	case TGSI_OPCODE_NOT:
		for (c = 0; c < 4; c++) {
			if (!(mask & (1 << c)))
				continue;
			emit_not(pc, dst[c], src[0][c]);
		}
		break;
	case TGSI_OPCODE_POW:
		emit_pow(pc, brdc, src[0][0], src[1][0]);
		break;
	case TGSI_OPCODE_RCP:
		if (!sat && popcnt4(mask) == 1)
			brdc = dst[ffs(mask) - 1];
		emit_flop(pc, NV50_FLOP_RCP, brdc, src[0][0]);
		break;
	case TGSI_OPCODE_RET:
		if (pc->p->type == PIPE_SHADER_FRAGMENT && !pc->in_subroutine)
			nv50_fp_move_results(pc);
		emit_ret(pc, -1, 0);
		break;
	case TGSI_OPCODE_RSQ:
		if (!sat && popcnt4(mask) == 1)
			brdc = dst[ffs(mask) - 1];
		src[0][0]->mod |= NV50_MOD_ABS;
		emit_flop(pc, NV50_FLOP_RSQ, brdc, src[0][0]);
		break;
	case TGSI_OPCODE_SAD:
		for (c = 0; c < 4; c++) {
			if (!(mask & (1 << c)))
				continue;
			emit_sad(pc, dst[c], src[0][c], src[1][c], src[2][c]);
		}
		break;
	case TGSI_OPCODE_SCS:
		temp = temp_temp(pc, NULL);
		if (mask & 3)
			emit_precossin(pc, temp, src[0][0]);
		if (mask & (1 << 0))
			emit_flop(pc, NV50_FLOP_COS, dst[0], temp);
		if (mask & (1 << 1))
			emit_flop(pc, NV50_FLOP_SIN, dst[1], temp);
		if (mask & (1 << 2))
			emit_mov_immdval(pc, dst[2], 0.0);
		if (mask & (1 << 3))
			emit_mov_immdval(pc, dst[3], 1.0);
		break;
	case TGSI_OPCODE_SHL:
	case TGSI_OPCODE_ISHR:
	case TGSI_OPCODE_USHR:
		for (c = 0; c < 4; c++) {
			if (!(mask & (1 << c)))
				continue;
			emit_shift(pc, dst[c], src[0][c], src[1][c],
				   inst->Instruction.Opcode);
		}
		break;
	case TGSI_OPCODE_SIN:
		if (mask & 8) {
			emit_precossin(pc, temp, src[0][3]);
			emit_flop(pc, NV50_FLOP_SIN, dst[3], temp);
			if (!(mask &= 7))
				break;
			if (temp == dst[3])
				temp = brdc = temp_temp(pc, NULL);
		}
		emit_precossin(pc, temp, src[0][0]);
		emit_flop(pc, NV50_FLOP_SIN, brdc, temp);
		break;
	case TGSI_OPCODE_SLT:
	case TGSI_OPCODE_SGE:
	case TGSI_OPCODE_SEQ:
	case TGSI_OPCODE_SGT:
	case TGSI_OPCODE_SLE:
	case TGSI_OPCODE_SNE:
	case TGSI_OPCODE_ISLT:
	case TGSI_OPCODE_ISGE:
	case TGSI_OPCODE_USEQ:
	case TGSI_OPCODE_USGE:
	case TGSI_OPCODE_USLT:
	case TGSI_OPCODE_USNE:
	{
		uint8_t cc, ty;

		map_tgsi_setop_hw(inst->Instruction.Opcode, &cc, &ty);

		for (c = 0; c < 4; c++) {
			if (!(mask & (1 << c)))
				continue;
			emit_set(pc, cc, dst[c], -1, src[0][c], src[1][c], ty);
		}
	}
		break;
	case TGSI_OPCODE_SUB:
		for (c = 0; c < 4; c++) {
			if (!(mask & (1 << c)))
				continue;
			emit_sub(pc, dst[c], src[0][c], src[1][c]);
		}
		break;
	case TGSI_OPCODE_TEX:
		emit_tex(pc, dst, mask, src[0], unit,
			 inst->Texture.Texture, FALSE, 0);
		break;
	case TGSI_OPCODE_TXB:
		emit_tex(pc, dst, mask, src[0], unit,
			 inst->Texture.Texture, FALSE, -1);
		break;
	case TGSI_OPCODE_TXL:
		emit_tex(pc, dst, mask, src[0], unit,
			 inst->Texture.Texture, FALSE, 1);
		break;
	case TGSI_OPCODE_TXP:
		emit_tex(pc, dst, mask, src[0], unit,
			 inst->Texture.Texture, TRUE, 0);
		break;
	case TGSI_OPCODE_TRUNC:
		for (c = 0; c < 4; c++) {
			if (!(mask & (1 << c)))
				continue;
			emit_cvt(pc, dst[c], src[0][c], -1,
				 CVT_TRUNC | CVT_F32_F32 | CVT_RI);
		}
		break;
	case TGSI_OPCODE_U2F:
		for (c = 0; c < 4; c++) {
			if (!(mask & (1 << c)))
				continue;
			emit_cvt(pc, dst[c], src[0][c], -1, CVT_F32_U32);
		}
		break;
	case TGSI_OPCODE_UADD:
		for (c = 0; c < 4; c++) {
			if (!(mask & (1 << c)))
				continue;
			emit_add_b32(pc, dst[c], src[0][c], src[1][c]);
		}
		break;
	case TGSI_OPCODE_UMAX:
		for (c = 0; c < 4; c++) {
			if (!(mask & (1 << c)))
				continue;
			emit_minmax(pc, 0x084, dst[c], src[0][c], src[1][c]);
		}
		break;
	case TGSI_OPCODE_UMIN:
		for (c = 0; c < 4; c++) {
			if (!(mask & (1 << c)))
				continue;
			emit_minmax(pc, 0x0a4, dst[c], src[0][c], src[1][c]);
		}
		break;
	case TGSI_OPCODE_UMAD:
	{
		assert(!temp);
		temp = temp_temp(pc, NULL);
		for (c = 0; c < 4; c++) {
			if (!(mask & (1 << c)))
				continue;
			emit_mul_u16(pc, temp, src[0][c], 0, src[1][c], 1);
			emit_mad_u16(pc, temp, src[0][c], 1, src[1][c], 0,
				     temp);
			emit_shl_imm(pc, temp, temp, 16);
			emit_mad_u16(pc, temp, src[0][c], 0, src[1][c], 0,
				     temp);
			emit_add_b32(pc, dst[c], temp, src[2][c]);
		}
	}
		break;
	case TGSI_OPCODE_UMUL:
	{
		assert(!temp);
		temp = temp_temp(pc, NULL);
		for (c = 0; c < 4; c++) {
			if (!(mask & (1 << c)))
				continue;
			emit_mul_u16(pc, temp, src[0][c], 0, src[1][c], 1);
			emit_mad_u16(pc, temp, src[0][c], 1, src[1][c], 0,
				     temp);
			emit_shl_imm(pc, temp, temp, 16);
			emit_mad_u16(pc, dst[c], src[0][c], 0, src[1][c], 0,
				     temp);
		}
	}
		break;
	case TGSI_OPCODE_XPD:
		temp = temp_temp(pc, NULL);
		if (mask & (1 << 0)) {
			emit_mul(pc, temp, src[0][2], src[1][1]);
			emit_msb(pc, dst[0], src[0][1], src[1][2], temp);
		}
		if (mask & (1 << 1)) {
			emit_mul(pc, temp, src[0][0], src[1][2]);
			emit_msb(pc, dst[1], src[0][2], src[1][0], temp);
		}
		if (mask & (1 << 2)) {
			emit_mul(pc, temp, src[0][1], src[1][0]);
			emit_msb(pc, dst[2], src[0][0], src[1][1], temp);
		}
		if (mask & (1 << 3))
			emit_mov_immdval(pc, dst[3], 1.0);
		break;
	case TGSI_OPCODE_END:
		if (pc->p->type == PIPE_SHADER_FRAGMENT)
			nv50_fp_move_results(pc);

		/* last insn must be long so it can have the exit bit set */
		if (!is_long(pc->p->exec_tail))
			convert_to_long(pc, pc->p->exec_tail);
		else
		if (is_immd(pc->p->exec_tail) ||
		    is_join(pc->p->exec_tail) ||
		    is_control_flow(pc->p->exec_tail))
			emit_nop(pc);

		pc->p->exec_tail->inst[1] |= 1; /* set exit bit */

		terminate_mbb(pc);
		break;
	default:
		NOUVEAU_ERR("invalid opcode %d\n", inst->Instruction.Opcode);
		return FALSE;
	}

	if (brdc) {
		if (sat)
			emit_sat(pc, brdc, brdc);
		for (c = 0; c < 4; c++)
			if ((mask & (1 << c)) && dst[c] != brdc)
				emit_mov(pc, dst[c], brdc);
	} else
	if (sat) {
		for (c = 0; c < 4; c++) {
			if (!(mask & (1 << c)))
				continue;
			/* In this case we saturate later, and dst[c] won't
			 * be another temp_temp (and thus lost), since rdst
			 * already is TEMP (see above). */
			if (rdst[c]->type == P_TEMP && rdst[c]->index < 0)
				continue;
			emit_sat(pc, rdst[c], dst[c]);
		}
	}

	kill_temp_temp(pc, NULL);
	pc->reg_instance_nr = 0;

	return TRUE;
}

static void
prep_inspect_insn(struct nv50_pc *pc, const struct tgsi_full_instruction *insn)
{
	struct nv50_reg *r, *reg = NULL;
	const struct tgsi_full_src_register *src;
	const struct tgsi_dst_register *dst;
	unsigned i, c, k, mask;

	dst = &insn->Dst[0].Register;
	mask = dst->WriteMask;

        if (dst->File == TGSI_FILE_TEMPORARY)
		reg = pc->temp;
        else
	if (dst->File == TGSI_FILE_OUTPUT) {
		reg = pc->result;

		if (insn->Instruction.Opcode == TGSI_OPCODE_MOV &&
		    dst->Index == pc->edgeflag_out &&
		    insn->Src[0].Register.File == TGSI_FILE_INPUT)
			pc->p->cfg.edgeflag_in = insn->Src[0].Register.Index;
	}

	if (reg) {
		for (c = 0; c < 4; c++) {
			if (!(mask & (1 << c)))
				continue;
			reg[dst->Index * 4 + c].acc = pc->insn_nr;
		}
	}

	for (i = 0; i < insn->Instruction.NumSrcRegs; i++) {
		src = &insn->Src[i];

		if (src->Register.File == TGSI_FILE_TEMPORARY)
			reg = pc->temp;
		else
		if (src->Register.File == TGSI_FILE_INPUT)
			reg = pc->attr;
		else
			continue;

		mask = nv50_tgsi_src_mask(insn, i);

		for (c = 0; c < 4; c++) {
			if (!(mask & (1 << c)))
				continue;
			k = tgsi_util_get_full_src_register_swizzle(src, c);

			r = &reg[src->Register.Index * 4 + k];

			/* If used before written, pre-allocate the reg,
			 * lest we overwrite results from a subroutine.
			 */
			if (!r->acc && r->type == P_TEMP)
				alloc_reg(pc, r);

			r->acc = pc->insn_nr;
		}
	}
}

/* Returns a bitmask indicating which dst components need to be
 * written to temporaries first to avoid 'corrupting' sources.
 *
 * m[i]   (out) indicate component to write in the i-th position
 * rdep[c] (in) bitmasks of dst[i] that require dst[c] as source
 */
static unsigned
nv50_revdep_reorder(unsigned m[4], unsigned rdep[4])
{
	unsigned i, c, x, unsafe = 0;

	for (c = 0; c < 4; c++)
		m[c] = c;

	/* Swap as long as a dst component written earlier is depended on
	 * by one written later, but the next one isn't depended on by it.
	 */
	for (c = 0; c < 3; c++) {
		if (rdep[m[c + 1]] & (1 << m[c]))
			continue; /* if next one is depended on by us */
		for (i = c + 1; i < 4; i++)
			/* if we are depended on by a later one */
			if (rdep[m[c]] & (1 << m[i]))
				break;
		if (i == 4)
			continue;
		/* now, swap */
		x = m[c];
		m[c] = m[c + 1];
		m[c + 1] = x;

		/* restart */
		c = 0;
	}

	/* mark dependencies that could not be resolved by reordering */
	for (i = 0; i < 3; ++i)
		for (c = i + 1; c < 4; ++c)
			if (rdep[m[i]] & (1 << m[c]))
				unsafe |= (1 << i);

	/* NOTE: $unsafe is with respect to order, not component */
	return unsafe;
}

/* Select a suitable dst register for broadcasting scalar results,
 * or return NULL if we have to allocate an extra TEMP.
 *
 * If e.g. only 1 component is written, we may also emit the final
 * result to a write-only register.
 */
static struct nv50_reg *
tgsi_broadcast_dst(struct nv50_pc *pc,
		   const struct tgsi_full_dst_register *fd, unsigned mask)
{
	if (fd->Register.File == TGSI_FILE_TEMPORARY) {
		int c = ffs(~mask & fd->Register.WriteMask);
		if (c)
			return tgsi_dst(pc, c - 1, fd);
	} else {
		int c = ffs(fd->Register.WriteMask) - 1;
		if ((1 << c) == fd->Register.WriteMask)
			return tgsi_dst(pc, c, fd);
	}

	return NULL;
}

/* Scan source swizzles and return a bitmask indicating dst regs that
 * also occur among the src regs, and fill rdep for nv50_revdep_reoder.
 */
static unsigned
nv50_tgsi_scan_swizzle(const struct tgsi_full_instruction *insn,
		       unsigned rdep[4])
{
	const struct tgsi_full_dst_register *fd = &insn->Dst[0];
	const struct tgsi_full_src_register *fs;
	unsigned i, deqs = 0;

	for (i = 0; i < 4; ++i)
		rdep[i] = 0;

	for (i = 0; i < insn->Instruction.NumSrcRegs; i++) {
		unsigned chn, mask = nv50_tgsi_src_mask(insn, i);
		int ms = get_supported_mods(insn, i);

		fs = &insn->Src[i];
		if (fs->Register.File != fd->Register.File ||
		    fs->Register.Index != fd->Register.Index)
			continue;

		for (chn = 0; chn < 4; ++chn) {
			unsigned s, c;

			if (!(mask & (1 << chn))) /* src is not read */
				continue;
			c = tgsi_util_get_full_src_register_swizzle(fs, chn);
			s = tgsi_util_get_full_src_register_sign_mode(fs, chn);

			if (!(fd->Register.WriteMask & (1 << c)))
				continue;

			if (s == TGSI_UTIL_SIGN_TOGGLE && !(ms & NV50_MOD_NEG))
					continue;
			if (s == TGSI_UTIL_SIGN_CLEAR && !(ms & NV50_MOD_ABS))
					continue;
			if ((s == TGSI_UTIL_SIGN_SET) && ((ms & 3) != 3))
					continue;

			rdep[c] |= nv50_tgsi_dst_revdep(
				insn->Instruction.Opcode, i, chn);
			deqs |= (1 << c);
		}
	}

	return deqs;
}

static boolean
nv50_tgsi_insn(struct nv50_pc *pc, const union tgsi_full_token *tok)
{
	struct tgsi_full_instruction insn = tok->FullInstruction;
	const struct tgsi_full_dst_register *fd;
	unsigned i, deqs, rdep[4], m[4];

	fd = &tok->FullInstruction.Dst[0];
	deqs = nv50_tgsi_scan_swizzle(&insn, rdep);

	if (is_scalar_op(insn.Instruction.Opcode)) {
		pc->r_brdc = tgsi_broadcast_dst(pc, fd, deqs);
		if (!pc->r_brdc)
			pc->r_brdc = temp_temp(pc, NULL);
		return nv50_program_tx_insn(pc, &insn);
	}
	pc->r_brdc = NULL;

	if (!deqs || (!rdep[0] && !rdep[1] && !rdep[2] && !rdep[3]))
		return nv50_program_tx_insn(pc, &insn);

	deqs = nv50_revdep_reorder(m, rdep);

	for (i = 0; i < 4; ++i) {
		assert(pc->r_dst[m[i]] == NULL);

		insn.Dst[0].Register.WriteMask =
			fd->Register.WriteMask & (1 << m[i]);

		if (!insn.Dst[0].Register.WriteMask)
			continue;

		if (deqs & (1 << i))
			pc->r_dst[m[i]] = alloc_temp(pc, NULL);

		if (!nv50_program_tx_insn(pc, &insn))
			return FALSE;
	}

	for (i = 0; i < 4; i++) {
		struct nv50_reg *reg = pc->r_dst[i];
		if (!reg)
			continue;
		pc->r_dst[i] = NULL;

		if (insn.Instruction.Saturate == TGSI_SAT_ZERO_ONE)
			emit_sat(pc, tgsi_dst(pc, i, fd), reg);
		else
			emit_mov(pc, tgsi_dst(pc, i, fd), reg);
		free_temp(pc, reg);
	}

	return TRUE;
}

static void
load_interpolant(struct nv50_pc *pc, struct nv50_reg *reg)
{
	struct nv50_reg *iv, **ppiv;
	unsigned mode = pc->interp_mode[reg->index];

	ppiv = (mode & INTERP_CENTROID) ? &pc->iv_c : &pc->iv_p;
	iv = *ppiv;

	if ((mode & INTERP_PERSPECTIVE) && !iv) {
		iv = *ppiv = alloc_temp(pc, NULL);
		iv->rhw = popcnt4(pc->p->cfg.regs[1] >> 24) - 1;

		emit_interp(pc, iv, NULL, mode & INTERP_CENTROID);
		emit_flop(pc, NV50_FLOP_RCP, iv, iv);

		/* XXX: when loading interpolants dynamically, move these
		 * to the program head, or make sure it can't be skipped.
		 */
	}

	emit_interp(pc, reg, iv, mode);
}

/* The face input is always at v[255] (varying space), with a
 * value of 0 for back-facing, and 0xffffffff for front-facing.
 */
static void
load_frontfacing(struct nv50_pc *pc, struct nv50_reg *sv)
{
	struct nv50_reg *temp = alloc_temp(pc, NULL);
	int r_pred = 0;

	temp->rhw = 255;
	emit_interp(pc, temp, NULL, INTERP_FLAT);

	emit_cvt(pc, sv, temp, r_pred, CVT_ABS | CVT_F32_S32);

	emit_not(pc, temp, temp);
	set_pred(pc, 0x2, r_pred, pc->p->exec_tail);
	emit_cvt(pc, sv, temp, -1, CVT_F32_S32);
	set_pred(pc, 0x2, r_pred, pc->p->exec_tail);

	free_temp(pc, temp);
}

static void
load_instance_id(struct nv50_pc *pc, unsigned index)
{
	struct nv50_reg reg, mem;

	ctor_reg(&reg, P_TEMP, -1, -1);
	ctor_reg(&mem, P_CONST, -1, 24); /* startInstance */
	mem.buf_index = 2;

	emit_add_b32(pc, &reg, &pc->sysval[index], &mem);
	pc->sysval[index] = reg;
}

static void
copy_semantic_info(struct nv50_program *p)
{
	unsigned i, id;

	for (i = 0; i < p->cfg.in_nr; ++i) {
		id = p->cfg.in[i].id;
		p->cfg.in[i].sn = p->info.input_semantic_name[id];
		p->cfg.in[i].si = p->info.input_semantic_index[id];
	}

	for (i = 0; i < p->cfg.out_nr; ++i) {
		id = p->cfg.out[i].id;
		p->cfg.out[i].sn = p->info.output_semantic_name[id];
		p->cfg.out[i].si = p->info.output_semantic_index[id];
	}
}

static boolean
nv50_program_tx_prep(struct nv50_pc *pc)
{
	struct tgsi_parse_context tp;
	struct nv50_program *p = pc->p;
	boolean ret = FALSE;
	unsigned i, c, instance_id, vertex_id, flat_nr = 0;

	tgsi_parse_init(&tp, pc->p->pipe.tokens);
	while (!tgsi_parse_end_of_tokens(&tp)) {
		const union tgsi_full_token *tok = &tp.FullToken;

		tgsi_parse_token(&tp);
		switch (tok->Token.Type) {
		case TGSI_TOKEN_TYPE_IMMEDIATE:
		{
			const struct tgsi_full_immediate *imm =
				&tp.FullToken.FullImmediate;

			ctor_immd_4f32(pc, imm->u[0].Float,
				       imm->u[1].Float,
				       imm->u[2].Float,
				       imm->u[3].Float);
		}
			break;
		case TGSI_TOKEN_TYPE_DECLARATION:
		{
			const struct tgsi_full_declaration *d;
			unsigned si, last, first, mode;

			d = &tp.FullToken.FullDeclaration;
			first = d->Range.First;
			last = d->Range.Last;

			switch (d->Declaration.File) {
			case TGSI_FILE_TEMPORARY:
				break;
			case TGSI_FILE_OUTPUT:
				if (!d->Declaration.Semantic ||
				    p->type == PIPE_SHADER_FRAGMENT)
					break;

				si = d->Semantic.Index;
				switch (d->Semantic.Name) {
				case TGSI_SEMANTIC_BCOLOR:
					p->cfg.two_side[si].hw = first;
					if (p->cfg.out_nr > first)
						p->cfg.out_nr = first;
					break;
				case TGSI_SEMANTIC_PSIZE:
					p->cfg.psiz = first;
					if (p->cfg.out_nr > first)
						p->cfg.out_nr = first;
					break;
				case TGSI_SEMANTIC_EDGEFLAG:
					pc->edgeflag_out = first;
					break;
					/*
				case TGSI_SEMANTIC_CLIP_DISTANCE:
					p->cfg.clpd = MIN2(p->cfg.clpd, first);
					break;
					*/
				default:
					break;
				}
				break;
			case TGSI_FILE_INPUT:
			{
				if (p->type != PIPE_SHADER_FRAGMENT)
					break;

				switch (d->Declaration.Interpolate) {
				case TGSI_INTERPOLATE_CONSTANT:
					mode = INTERP_FLAT;
					flat_nr++;
					break;
				case TGSI_INTERPOLATE_PERSPECTIVE:
					mode = INTERP_PERSPECTIVE;
					p->cfg.regs[1] |= 0x08 << 24;
					break;
				default:
					mode = INTERP_LINEAR;
					break;
				}
				if (d->Declaration.Centroid)
					mode |= INTERP_CENTROID;

				assert(last < 32);
				for (i = first; i <= last; i++)
					pc->interp_mode[i] = mode;
			}
				break;
			case TGSI_FILE_SYSTEM_VALUE:
				assert(d->Declaration.Semantic);
				switch (d->Semantic.Name) {
				case TGSI_SEMANTIC_FACE:
					assert(p->type == PIPE_SHADER_FRAGMENT);
					load_frontfacing(pc,
							 &pc->sysval[first]);
					break;
				case TGSI_SEMANTIC_INSTANCEID:
					assert(p->type == PIPE_SHADER_VERTEX);
					instance_id = first;
					p->cfg.regs[0] |= (1 << 4);
					break;
				case TGSI_SEMANTIC_PRIMID:
					assert(p->type != PIPE_SHADER_VERTEX);
					p->cfg.prim_id = first;
					break;
					/*
				case TGSI_SEMANTIC_PRIMIDIN:
					assert(p->type == PIPE_SHADER_GEOMETRY);
					pc->sysval[first].hw = 6;
					p->cfg.regs[0] |= (1 << 8);
					break;
				case TGSI_SEMANTIC_VERTEXID:
					assert(p->type == PIPE_SHADER_VERTEX);
					vertex_id = first;
					p->cfg.regs[0] |= (1 << 12) | (1 << 0);
					break;
					*/
				}
				break;
			case TGSI_FILE_ADDRESS:
			case TGSI_FILE_CONSTANT:
			case TGSI_FILE_SAMPLER:
				break;
			default:
				NOUVEAU_ERR("bad decl file %d\n",
					    d->Declaration.File);
				goto out_err;
			}
		}
			break;
		case TGSI_TOKEN_TYPE_INSTRUCTION:
			pc->insn_nr++;
			prep_inspect_insn(pc, &tok->FullInstruction);
			break;
		default:
			break;
		}
	}

	if (p->type == PIPE_SHADER_VERTEX || p->type == PIPE_SHADER_GEOMETRY) {
		int rid = 0;

		if (p->type == PIPE_SHADER_GEOMETRY) {
			for (i = 0; i < pc->attr_nr; ++i) {
				p->cfg.in[i].hw = rid;
				p->cfg.in[i].id = i;

				for (c = 0; c < 4; ++c) {
					int n = i * 4 + c;
					if (!pc->attr[n].acc)
						continue;
					pc->attr[n].hw = rid++;
					p->cfg.in[i].mask |= 1 << c;
				}
			}
		} else {
			for (i = 0; i < pc->attr_nr * 4; ++i) {
				if (pc->attr[i].acc) {
					pc->attr[i].hw = rid++;
					p->cfg.attr[i / 32] |= 1 << (i % 32);
				}
			}
			if (p->cfg.regs[0] & (1 << 0))
				pc->sysval[vertex_id].hw = rid++;
			if (p->cfg.regs[0] & (1 << 4)) {
				pc->sysval[instance_id].hw = rid++;
				load_instance_id(pc, instance_id);
			}
		}

		for (i = 0, rid = 0; i < pc->result_nr; ++i) {
			p->cfg.out[i].hw = rid;
			p->cfg.out[i].id = i;

			for (c = 0; c < 4; ++c) {
				int n = i * 4 + c;
				if (!pc->result[n].acc)
					continue;
				pc->result[n].hw = rid++;
				p->cfg.out[i].mask |= 1 << c;
			}
		}
		if (p->cfg.prim_id < 0x40) {
			/* GP has to write to PrimitiveID */
			ctor_reg(&pc->sysval[p->cfg.prim_id],
				 P_RESULT, p->cfg.prim_id, rid);
			p->cfg.prim_id = rid++;
		}

		for (c = 0; c < 2; ++c)
			if (p->cfg.two_side[c].hw < 0x40)
				p->cfg.two_side[c] = p->cfg.out[
					p->cfg.two_side[c].hw];

		if (p->cfg.psiz < 0x40)
			p->cfg.psiz = p->cfg.out[p->cfg.psiz].hw;

		copy_semantic_info(p);
	} else
	if (p->type == PIPE_SHADER_FRAGMENT) {
		int rid, aid;
		unsigned n = 0, m = pc->attr_nr - flat_nr;

		pc->allow32 = TRUE;

		/* do we read FragCoord ? */
		if (pc->attr_nr &&
		    p->info.input_semantic_name[0] == TGSI_SEMANTIC_POSITION) {
			/* select FCRD components we want accessible */
			for (c = 0; c < 4; ++c)
				if (pc->attr[c].acc)
					p->cfg.regs[1] |= 1 << (24 + c);
			aid = 0;
		} else /* offset by 1 if FCRD.w is needed for pinterp */
			aid = popcnt4(p->cfg.regs[1] >> 24);

		/* non-flat interpolants have to be mapped to
		 * the lower hardware IDs, so sort them:
		 */
		for (i = 0; i < pc->attr_nr; i++) {
			if (pc->interp_mode[i] == INTERP_FLAT)
				p->cfg.in[m++].id = i;
			else {
				if (!(pc->interp_mode[i] & INTERP_PERSPECTIVE))
					p->cfg.in[n].linear = TRUE;
				p->cfg.in[n++].id = i;
			}
		}
		copy_semantic_info(p);

		for (n = 0; n < pc->attr_nr; ++n) {
			p->cfg.in[n].hw = rid = aid;
			i = p->cfg.in[n].id;

			if (p->info.input_semantic_name[n] ==
			    TGSI_SEMANTIC_FACE) {
				load_frontfacing(pc, &pc->attr[i * 4]);
				continue;
			}

			for (c = 0; c < 4; ++c) {
				if (!pc->attr[i * 4 + c].acc)
					continue;
				pc->attr[i * 4 + c].rhw = rid++;
				p->cfg.in[n].mask |= 1 << c;

				load_interpolant(pc, &pc->attr[i * 4 + c]);
			}
			aid += popcnt4(p->cfg.in[n].mask);
		}

		m = popcnt4(p->cfg.regs[1] >> 24);

		/* set count of non-position inputs and of non-flat
		 * non-position inputs for FP_INTERPOLANT_CTRL
		 */
		p->cfg.regs[1] |= aid - m;

		if (flat_nr) {
			i = p->cfg.in[pc->attr_nr - flat_nr].hw;
			p->cfg.regs[1] |= (i - m) << 16;
		} else
			p->cfg.regs[1] |= p->cfg.regs[1] << 16;

		/* mark color semantic for light-twoside */
		n = 0x80;
		for (i = 0; i < p->cfg.in_nr; i++) {
			if (p->cfg.in[i].sn == TGSI_SEMANTIC_COLOR) {
				n = MIN2(n, p->cfg.in[i].hw - m);
				p->cfg.two_side[p->cfg.in[i].si] = p->cfg.in[i];

				p->cfg.regs[0] += /* increase colour count */
					popcnt4(p->cfg.in[i].mask) << 16;
			}
		}
		if (n < 0x80)
			p->cfg.regs[0] += n;

		if (p->cfg.prim_id < 0x40) {
			pc->sysval[p->cfg.prim_id].rhw = rid++;
			emit_interp(pc, &pc->sysval[p->cfg.prim_id], NULL,
				    INTERP_FLAT);
			/* increase FP_INTERPOLANT_CTRL_COUNT */
			p->cfg.regs[1] += 1;
		}

		/* Initialize FP results:
		 * FragDepth is always first TGSI and last hw output
		 */
		i = p->info.writes_z ? 4 : 0;
		for (rid = 0; i < pc->result_nr * 4; i++)
			pc->result[i].rhw = rid++;
		if (p->info.writes_z)
			pc->result[2].rhw = rid;

		p->cfg.high_result = rid;

		/* separate/different colour results for MRTs ? */
		if (pc->result_nr - (p->info.writes_z ? 1 : 0) > 1)
			p->cfg.regs[2] |= 1;
	}

	if (pc->immd_nr) {
		int rid = 0;

		pc->immd = MALLOC(pc->immd_nr * 4 * sizeof(struct nv50_reg));
		if (!pc->immd)
			goto out_err;

		for (i = 0; i < pc->immd_nr; i++) {
			for (c = 0; c < 4; c++, rid++)
				ctor_reg(&pc->immd[rid], P_IMMD, i, rid);
		}
	}

	ret = TRUE;
out_err:
	if (pc->iv_p)
		free_temp(pc, pc->iv_p);
	if (pc->iv_c)
		free_temp(pc, pc->iv_c);

	tgsi_parse_free(&tp);
	return ret;
}

static void
free_nv50_pc(struct nv50_pc *pc)
{
	if (pc->immd)
		FREE(pc->immd);
	if (pc->param)
		FREE(pc->param);
	if (pc->result)
		FREE(pc->result);
	if (pc->attr)
		FREE(pc->attr);
	if (pc->temp)
		FREE(pc->temp);
	if (pc->sysval)
		FREE(pc->sysval);
	if (pc->insn_pos)
		FREE(pc->insn_pos);

	FREE(pc);
}

static INLINE uint32_t
nv50_map_gs_output_prim(unsigned pprim)
{
	switch (pprim) {
	case PIPE_PRIM_POINTS:
		return NV50TCL_GP_OUTPUT_PRIMITIVE_TYPE_POINTS;
	case PIPE_PRIM_LINE_STRIP:
		return NV50TCL_GP_OUTPUT_PRIMITIVE_TYPE_LINE_STRIP;
	case PIPE_PRIM_TRIANGLE_STRIP:
		return NV50TCL_GP_OUTPUT_PRIMITIVE_TYPE_TRIANGLE_STRIP;
	default:
		NOUVEAU_ERR("invalid GS_OUTPUT_PRIMITIVE: %u\n", pprim);
		abort();
		return 0;
	}
}

static boolean
ctor_nv50_pc(struct nv50_pc *pc, struct nv50_program *p)
{
	int i, c;
	unsigned rtype[2] = { P_ATTR, P_RESULT };

	pc->p = p;
	pc->temp_nr = p->info.file_max[TGSI_FILE_TEMPORARY] + 1;
	pc->attr_nr = p->info.file_max[TGSI_FILE_INPUT] + 1;
	pc->result_nr = p->info.file_max[TGSI_FILE_OUTPUT] + 1;
	pc->param_nr = p->info.file_max[TGSI_FILE_CONSTANT] + 1;
	pc->addr_nr = p->info.file_max[TGSI_FILE_ADDRESS] + 1;
	assert(pc->addr_nr <= 2);
	pc->sysval_nr = p->info.file_max[TGSI_FILE_SYSTEM_VALUE] + 1;

	p->cfg.high_temp = 4;

	p->cfg.two_side[0].hw = 0x40;
	p->cfg.two_side[1].hw = 0x40;
	p->cfg.prim_id = 0x40;

	p->cfg.edgeflag_in = pc->edgeflag_out = 0xff;

	for (i = 0; i < p->info.num_properties; ++i) {
		unsigned *data = &p->info.properties[i].data[0];

		switch (p->info.properties[i].name) {
		case TGSI_PROPERTY_GS_OUTPUT_PRIM:
			p->cfg.prim_type = nv50_map_gs_output_prim(data[0]);
			break;
		case TGSI_PROPERTY_GS_MAX_VERTICES:
			p->cfg.vert_count = data[0];
			break;
		default:
			break;
		}
	}

	switch (p->type) {
	case PIPE_SHADER_VERTEX:
		p->cfg.psiz = 0x40;
		p->cfg.clpd = 0x40;
		p->cfg.out_nr = pc->result_nr;
		break;
	case PIPE_SHADER_GEOMETRY:
		assert(p->cfg.prim_type);
		assert(p->cfg.vert_count);

		p->cfg.psiz = 0x80;
		p->cfg.clpd = 0x80;
		p->cfg.prim_id = 0x80;
		p->cfg.out_nr = pc->result_nr;
		p->cfg.in_nr = pc->attr_nr;

		p->cfg.two_side[0].hw = 0x80;
		p->cfg.two_side[1].hw = 0x80;
		break;
	case PIPE_SHADER_FRAGMENT:
		rtype[0] = rtype[1] = P_TEMP;

		p->cfg.regs[0] = 0x01000004;
		p->cfg.in_nr = pc->attr_nr;

		if (p->info.writes_z) {
			p->cfg.regs[2] |= 0x00000100;
			p->cfg.regs[3] |= 0x00000011;
		}
		if (p->info.uses_kill)
			p->cfg.regs[2] |= 0x00100000;
		break;
	}

	if (pc->temp_nr) {
		pc->temp = MALLOC(pc->temp_nr * 4 * sizeof(struct nv50_reg));
		if (!pc->temp)
			return FALSE;

		for (i = 0; i < pc->temp_nr * 4; ++i)
			ctor_reg(&pc->temp[i], P_TEMP, i / 4, -1);
	}

	if (pc->attr_nr) {
		pc->attr = MALLOC(pc->attr_nr * 4 * sizeof(struct nv50_reg));
		if (!pc->attr)
			return FALSE;

		for (i = 0; i < pc->attr_nr * 4; ++i)
			ctor_reg(&pc->attr[i], rtype[0], i / 4, -1);
	}

	if (pc->result_nr) {
		unsigned nr = pc->result_nr * 4;

		pc->result = MALLOC(nr * sizeof(struct nv50_reg));
		if (!pc->result)
			return FALSE;

		for (i = 0; i < nr; ++i)
			ctor_reg(&pc->result[i], rtype[1], i / 4, -1);
	}

	if (pc->param_nr) {
		int rid = 0;

		pc->param = MALLOC(pc->param_nr * 4 * sizeof(struct nv50_reg));
		if (!pc->param)
			return FALSE;

		for (i = 0; i < pc->param_nr; ++i)
			for (c = 0; c < 4; ++c, ++rid)
				ctor_reg(&pc->param[rid], P_CONST, i, rid);
	}

	if (pc->addr_nr) {
		pc->addr = CALLOC(pc->addr_nr * 4, sizeof(struct nv50_reg *));
		if (!pc->addr)
			return FALSE;
	}
	for (i = 0; i < NV50_SU_MAX_ADDR; ++i)
		ctor_reg(&pc->r_addr[i], P_ADDR, -1, i + 1);

	if (pc->sysval_nr) {
		pc->sysval = CALLOC(pc->sysval_nr, sizeof(struct nv50_reg *));
		if (!pc->sysval)
			return FALSE;
		/* will only ever use SYSTEM_VALUE[i].x (hopefully) */
		for (i = 0; i < pc->sysval_nr; ++i)
			ctor_reg(&pc->sysval[i], rtype[0], i, -1);
	}

	return TRUE;
}

static void
nv50_program_fixup_insns(struct nv50_pc *pc)
{
	struct nv50_program_exec *e, **bra_list;
	unsigned i, n, pos;

	bra_list = CALLOC(pc->p->exec_size, sizeof(struct nv50_program_exec *));

	/* Collect branch instructions, we need to adjust their offsets
	 * when converting 32 bit instructions to 64 bit ones
	 */
	for (n = 0, e = pc->p->exec_head; e; e = e->next)
		if (e->param.index >= 0 && !e->param.mask)
			bra_list[n++] = e;

	/* Make sure we don't have any single 32 bit instructions. */
	for (e = pc->p->exec_head, pos = 0; e; e = e->next) {
		pos += is_long(e) ? 2 : 1;

		if ((pos & 1) && (!e->next || is_long(e->next))) {
			for (i = 0; i < n; ++i)
				if (bra_list[i]->param.index >= pos)
					bra_list[i]->param.index += 1;
			for (i = 0; i < pc->insn_nr; ++i)
				if (pc->insn_pos[i] >= pos)
					pc->insn_pos[i] += 1;
			convert_to_long(pc, e);
			++pos;
		}
	}

	FREE(bra_list);

	if (!pc->p->info.opcode_count[TGSI_OPCODE_CAL])
		return;

	/* fill in CALL offsets */
	for (e = pc->p->exec_head; e; e = e->next) {
		if ((e->inst[0] & 2) && (e->inst[0] >> 28) == 0x2)
			e->param.index = pc->insn_pos[e->param.index];
	}
}

static boolean
nv50_program_tx(struct nv50_program *p)
{
	struct tgsi_parse_context parse;
	struct nv50_pc *pc;
	boolean ret;

	pc = CALLOC_STRUCT(nv50_pc);
	if (!pc)
		return FALSE;

	ret = ctor_nv50_pc(pc, p);
	if (ret == FALSE)
		goto out_cleanup;

	ret = nv50_program_tx_prep(pc);
	if (ret == FALSE)
		goto out_cleanup;

	pc->insn_pos = MALLOC(pc->insn_nr * sizeof(unsigned));

	tgsi_parse_init(&parse, pc->p->pipe.tokens);
	while (!tgsi_parse_end_of_tokens(&parse)) {
		const union tgsi_full_token *tok = &parse.FullToken;

		/* previously allow32 was FALSE for first & last instruction */
		pc->allow32 = TRUE;

		tgsi_parse_token(&parse);

		switch (tok->Token.Type) {
		case TGSI_TOKEN_TYPE_INSTRUCTION:
			pc->insn_pos[pc->insn_cur] = pc->p->exec_size;
			++pc->insn_cur;
			ret = nv50_tgsi_insn(pc, tok);
			if (ret == FALSE)
				goto out_err;
			break;
		default:
			break;
		}
	}

	nv50_program_fixup_insns(pc);

	p->param_nr = pc->param_nr * 4;
	p->immd_nr = pc->immd_nr * 4;
	p->immd = pc->immd_buf;

out_err:
	tgsi_parse_free(&parse);

out_cleanup:
	free_nv50_pc(pc);
	return ret;
}

static void
nv50_program_validate(struct nv50_context *nv50, struct nv50_program *p)
{
	if (nv50_program_tx(p) == FALSE)
		assert(0);
	p->translated = TRUE;
}

static void
nv50_program_upload_data(struct nv50_context *nv50, uint32_t *map,
			unsigned start, unsigned count, unsigned cbuf)
{
	struct nouveau_channel *chan = nv50->screen->base.channel;
	struct nouveau_grobj *tesla = nv50->screen->tesla;

	while (count) {
		unsigned nr = count > 2047 ? 2047 : count;

		BEGIN_RING(chan, tesla, NV50TCL_CB_ADDR, 1);
		OUT_RING  (chan, (cbuf << 0) | (start << 8));
		BEGIN_RING(chan, tesla, NV50TCL_CB_DATA(0) | 0x40000000, nr);
		OUT_RINGp (chan, map, nr);

		map += nr;
		start += nr;
		count -= nr;
	}
}

static void
nv50_program_validate_data(struct nv50_context *nv50, struct nv50_program *p)
{
	struct pipe_screen *pscreen = nv50->pipe.screen;

	if (!p->data[0] && p->immd_nr) {
		struct nouveau_resource *heap = nv50->screen->immd_heap[0];

		if (nouveau_resource_alloc(heap, p->immd_nr, p, &p->data[0])) {
			while (heap->next && heap->size < p->immd_nr) {
				struct nv50_program *evict = heap->next->priv;
				nouveau_resource_free(&evict->data[0]);
			}

			if (nouveau_resource_alloc(heap, p->immd_nr, p,
						   &p->data[0]))
				assert(0);
		}

		/* immediates only need to be uploaded again when freed */
		nv50_program_upload_data(nv50, p->immd, p->data[0]->start,
					 p->immd_nr, NV50_CB_PMISC);
	}

	assert(p->param_nr <= 512);

	if (p->param_nr) {
		unsigned cb;
		uint32_t *map = pipe_buffer_map(pscreen,
						nv50->constbuf[p->type],
						PIPE_BUFFER_USAGE_CPU_READ);
		switch (p->type) {
		case PIPE_SHADER_GEOMETRY: cb = NV50_CB_PGP; break;
		case PIPE_SHADER_FRAGMENT: cb = NV50_CB_PFP; break;
		default:
			cb = NV50_CB_PVP;
			assert(p->type == PIPE_SHADER_VERTEX);
			break;
		}

		nv50_program_upload_data(nv50, map, 0, p->param_nr, cb);
		pipe_buffer_unmap(pscreen, nv50->constbuf[p->type]);
	}
}

static void
nv50_program_validate_code(struct nv50_context *nv50, struct nv50_program *p)
{
	struct nouveau_channel *chan = nv50->screen->base.channel;
	struct nv50_program_exec *e;
	uint32_t *up, i;
	boolean upload = FALSE;

	if (!p->bo) {
		nouveau_bo_new(chan->device, NOUVEAU_BO_VRAM, 0x100,
			       p->exec_size * 4, &p->bo);
		upload = TRUE;
	}

	if (p->data[0] && p->data[0]->start != p->data_start[0])
		upload = TRUE;

	if (!upload)
		return;

	up = MALLOC(p->exec_size * 4);

	for (i = 0, e = p->exec_head; e; e = e->next) {
		unsigned ei, ci, bs;

		if (e->param.index >= 0 && e->param.mask) {
			bs = (e->inst[1] >> 22) & 0x07;
			assert(bs < 2);
			ei = e->param.shift >> 5;
			ci = e->param.index;
			if (bs == 0)
				ci += p->data[bs]->start;

			e->inst[ei] &= ~e->param.mask;
			e->inst[ei] |= (ci << e->param.shift);
		} else
		if (e->param.index >= 0) {
			/* zero mask means param is a jump/branch offset */
			assert(!(e->param.index & 1));
			/* seem to be 8 byte steps */
			ei = (e->param.index >> 1) + 0 /* START_ID */;

			e->inst[0] &= 0xf0000fff;
			e->inst[0] |= ei << 12;
		}

		up[i++] = e->inst[0];
		if (is_long(e))
			up[i++] = e->inst[1];
	}
	assert(i == p->exec_size);

	if (p->data[0])
		p->data_start[0] = p->data[0]->start;

#ifdef NV50_PROGRAM_DUMP
	NOUVEAU_ERR("-------\n");
	for (e = p->exec_head; e; e = e->next) {
		NOUVEAU_ERR("0x%08x\n", e->inst[0]);
		if (is_long(e))
			NOUVEAU_ERR("0x%08x\n", e->inst[1]);
	}
#endif
	nv50_upload_sifc(nv50, p->bo, 0, NOUVEAU_BO_VRAM,
			 NV50_2D_DST_FORMAT_R8_UNORM, 65536, 1, 262144,
			 up, NV50_2D_SIFC_FORMAT_R8_UNORM, 0,
			 0, 0, p->exec_size * 4, 1, 1);

	FREE(up);
}

void
nv50_vertprog_validate(struct nv50_context *nv50)
{
	struct nouveau_grobj *tesla = nv50->screen->tesla;
	struct nv50_program *p = nv50->vertprog;
	struct nouveau_stateobj *so;

	if (!p->translated) {
		nv50_program_validate(nv50, p);
		if (!p->translated)
			assert(0);
	}

	nv50_program_validate_data(nv50, p);
	nv50_program_validate_code(nv50, p);

	so = so_new(5, 7, 2);
	so_method(so, tesla, NV50TCL_VP_ADDRESS_HIGH, 2);
	so_reloc (so, p->bo, 0, NOUVEAU_BO_VRAM | NOUVEAU_BO_RD |
		  NOUVEAU_BO_HIGH, 0, 0);
	so_reloc (so, p->bo, 0, NOUVEAU_BO_VRAM | NOUVEAU_BO_RD |
		  NOUVEAU_BO_LOW, 0, 0);
	so_method(so, tesla, NV50TCL_VP_ATTR_EN_0, 2);
	so_data  (so, p->cfg.attr[0]);
	so_data  (so, p->cfg.attr[1]);
	so_method(so, tesla, NV50TCL_VP_REG_ALLOC_RESULT, 1);
	so_data  (so, p->cfg.high_result);
	so_method(so, tesla, NV50TCL_VP_REG_ALLOC_TEMP, 1);
	so_data  (so, p->cfg.high_temp);
	so_method(so, tesla, NV50TCL_VP_START_ID, 1);
	so_data  (so, 0); /* program start offset */
	so_ref(so, &nv50->state.vertprog);
	so_ref(NULL, &so);
}

void
nv50_fragprog_validate(struct nv50_context *nv50)
{
	struct nouveau_grobj *tesla = nv50->screen->tesla;
	struct nv50_program *p = nv50->fragprog;
	struct nouveau_stateobj *so;

	if (!p->translated) {
		nv50_program_validate(nv50, p);
		if (!p->translated)
			assert(0);
	}

	nv50_program_validate_data(nv50, p);
	nv50_program_validate_code(nv50, p);

	so = so_new(6, 7, 2);
	so_method(so, tesla, NV50TCL_FP_ADDRESS_HIGH, 2);
	so_reloc (so, p->bo, 0, NOUVEAU_BO_VRAM | NOUVEAU_BO_RD |
		      NOUVEAU_BO_HIGH, 0, 0);
	so_reloc (so, p->bo, 0, NOUVEAU_BO_VRAM | NOUVEAU_BO_RD |
		      NOUVEAU_BO_LOW, 0, 0);
	so_method(so, tesla, NV50TCL_FP_REG_ALLOC_TEMP, 1);
	so_data  (so, p->cfg.high_temp);
	so_method(so, tesla, NV50TCL_FP_RESULT_COUNT, 1);
	so_data  (so, p->cfg.high_result);
	so_method(so, tesla, NV50TCL_FP_CONTROL, 1);
	so_data  (so, p->cfg.regs[2]);
	so_method(so, tesla, NV50TCL_FP_CTRL_UNK196C, 1);
	so_data  (so, p->cfg.regs[3]);
	so_method(so, tesla, NV50TCL_FP_START_ID, 1);
	so_data  (so, 0); /* program start offset */
	so_ref(so, &nv50->state.fragprog);
	so_ref(NULL, &so);
}

void
nv50_geomprog_validate(struct nv50_context *nv50)
{
	struct nouveau_grobj *tesla = nv50->screen->tesla;
	struct nv50_program *p = nv50->geomprog;
	struct nouveau_stateobj *so;

	if (!p->translated) {
		nv50_program_validate(nv50, p);
		if (!p->translated)
			assert(0);
	}

	nv50_program_validate_data(nv50, p);
	nv50_program_validate_code(nv50, p);

	so = so_new(6, 7, 2);
	so_method(so, tesla, NV50TCL_GP_ADDRESS_HIGH, 2);
	so_reloc (so, p->bo, 0, NOUVEAU_BO_VRAM | NOUVEAU_BO_RD |
		  NOUVEAU_BO_HIGH, 0, 0);
	so_reloc (so, p->bo, 0, NOUVEAU_BO_VRAM | NOUVEAU_BO_RD |
		  NOUVEAU_BO_LOW, 0, 0);
	so_method(so, tesla, NV50TCL_GP_REG_ALLOC_TEMP, 1);
	so_data  (so, p->cfg.high_temp);
	so_method(so, tesla, NV50TCL_GP_REG_ALLOC_RESULT, 1);
	so_data  (so, p->cfg.high_result);
	so_method(so, tesla, NV50TCL_GP_OUTPUT_PRIMITIVE_TYPE, 1);
	so_data  (so, p->cfg.prim_type);
	so_method(so, tesla, NV50TCL_GP_VERTEX_OUTPUT_COUNT, 1);
	so_data  (so, p->cfg.vert_count);
	so_method(so, tesla, NV50TCL_GP_START_ID, 1);
	so_data  (so, 0);
	so_ref(so, &nv50->state.geomprog);
	so_ref(NULL, &so);
}

static uint32_t
nv50_pntc_replace(struct nv50_context *nv50, uint32_t pntc[8], unsigned base)
{
	struct nv50_program *vp;
	struct nv50_program *fp = nv50->fragprog;
	unsigned i, c, m = base;
	uint32_t origin = 0x00000010;

	vp = nv50->geomprog ? nv50->geomprog : nv50->vertprog;

	/* XXX: this might not work correctly in all cases yet - we'll
	 * just assume that an FP generic input that is not written in
	 * the VP is PointCoord.
	 */
	memset(pntc, 0, 8 * sizeof(uint32_t));

	for (i = 0; i < fp->cfg.in_nr; i++) {
		unsigned j, n = popcnt4(fp->cfg.in[i].mask);

		if (fp->cfg.in[i].sn != TGSI_SEMANTIC_GENERIC) {
			m += n;
			continue;
		}

		for (j = 0; j < vp->cfg.out_nr; ++j)
			if (vp->cfg.out[j].sn ==  fp->cfg.in[i].sn &&
			    vp->cfg.out[j].si == fp->cfg.in[i].si)
				break;

<<<<<<< HEAD
		if (j < vp->cfg.out_nr) {
			ubyte mode = nv50->rasterizer->pipe.sprite_coord_mode[
				vp->cfg.out[j].si];
=======
		if (j < vp->info.num_outputs) {
			ubyte enable =
				 (nv50->rasterizer->pipe.sprite_coord_enable >> si) & 1;
>>>>>>> dd7be07c

			if (enable == 0) {
				m += n;
				continue;
			}
		}

		/* this is either PointCoord or replaced by sprite coords */
		for (c = 0; c < 4; c++) {
			if (!(fp->cfg.in[i].mask & (1 << c)))
				continue;
			pntc[m / 8] |= (c + 1) << ((m % 8) * 4);
			++m;
		}
	}
	return (nv50->rasterizer->pipe.sprite_coord_mode == PIPE_SPRITE_COORD_LOWER_LEFT ? 0 : origin);
}

static int
nv50_vec4_map(uint32_t *map32, int mid, uint8_t zval, uint32_t lin[4],
	      struct nv50_sreg4 *fpi, struct nv50_sreg4 *vpo)
{
	int c;
	uint8_t mv = vpo->mask, mf = fpi->mask, oid = vpo->hw;
	uint8_t *map = (uint8_t *)map32;

	for (c = 0; c < 4; ++c) {
		if (mf & 1) {
			if (fpi->linear == TRUE)
				lin[mid / 32] |= 1 << (mid % 32);
			if (mv & 1)
				map[mid] = oid;
			else
				map[mid] = (c == 3) ? (zval + 1) : zval;
			++mid;
		}

		oid += mv & 1;
		mf >>= 1;
		mv >>= 1;
	}

	return mid;
}

void
nv50_fp_linkage_validate(struct nv50_context *nv50)
{
	struct nouveau_grobj *tesla = nv50->screen->tesla;
	struct nv50_program *vp = nv50->vertprog;
	struct nv50_program *fp = nv50->fragprog;
	struct nouveau_stateobj *so;
	struct nv50_sreg4 dummy;
	int i, n, c, m = 0;
	uint32_t map[16], lin[4], reg[6], pcrd[8];
	uint8_t zval = 0x40;

	if (nv50->geomprog) {
		vp = nv50->geomprog;
		zval = 0x80;
	}
	memset(map, 0, sizeof(map));
	memset(lin, 0, sizeof(lin));

	reg[1] = 0x00000004; /* low and high clip distance map ids */
	reg[2] = 0x00000000; /* layer index map id (disabled, GP only) */
	reg[3] = 0x00000000; /* point size map id & enable */
	reg[5] = 0x00000000; /* primitive ID map slot */
	reg[0] = fp->cfg.regs[0]; /* colour semantic reg */
	reg[4] = fp->cfg.regs[1]; /* interpolant info */

	dummy.linear = FALSE;
	dummy.mask = 0xf; /* map all components of HPOS */
	m = nv50_vec4_map(map, m, zval, lin, &dummy, &vp->cfg.out[0]);

	dummy.mask = 0x0;

	if (vp->cfg.clpd < 0x40) {
		for (c = 0; c < vp->cfg.clpd_nr; ++c) {
			map[m / 4] |= (vp->cfg.clpd + c) << ((m % 4) * 8);
			++m;
		}
		reg[1] = (m << 8);
	}

	reg[0] |= m << 8; /* adjust BFC0 id */

	/* if light_twoside is active, it seems FFC0_ID == BFC0_ID is bad */
	if (nv50->rasterizer->pipe.light_twoside) {
		struct nv50_sreg4 *vpo = &vp->cfg.two_side[0];
		struct nv50_sreg4 *fpi = &fp->cfg.two_side[0];

		m = nv50_vec4_map(map, m, zval, lin, &fpi[0], &vpo[0]);
		m = nv50_vec4_map(map, m, zval, lin, &fpi[1], &vpo[1]);
	}

	reg[0] += m - 4; /* adjust FFC0 id */
	reg[4] |= m << 8; /* set mid where 'normal' FP inputs start */

	for (i = 0; i < fp->cfg.in_nr; i++) {
		/* maybe even remove these from cfg.io */
		if (fp->cfg.in[i].sn == TGSI_SEMANTIC_POSITION ||
		    fp->cfg.in[i].sn == TGSI_SEMANTIC_FACE)
			continue;

		for (n = 0; n < vp->cfg.out_nr; ++n)
			if (vp->cfg.out[n].sn == fp->cfg.in[i].sn &&
			    vp->cfg.out[n].si == fp->cfg.in[i].si)
				break;

		m = nv50_vec4_map(map, m, zval, lin, &fp->cfg.in[i],
				  (n < vp->cfg.out_nr) ?
				  &vp->cfg.out[n] : &dummy);
	}
	/* PrimitiveID either is replaced by the system value, or
	 * written by the geometry shader into an output register
	 */
	if (fp->cfg.prim_id < 0x40) {
		map[m / 4] |= vp->cfg.prim_id << ((m % 4) * 8);
		reg[5] = m++;
	}

	if (nv50->rasterizer->pipe.point_size_per_vertex) {
		map[m / 4] |= vp->cfg.psiz << ((m % 4) * 8);
		reg[3] = (m++ << 4) | 1;
	}

	/* now fill the stateobj (at most 28 so_data)  */
	so = so_new(10, 54, 0);

	n = (m + 3) / 4;
	assert(m <= 32);
	if (vp->type == PIPE_SHADER_GEOMETRY) {
		so_method(so, tesla, NV50TCL_GP_RESULT_MAP_SIZE, 1);
		so_data  (so, m);
		so_method(so, tesla, NV50TCL_GP_RESULT_MAP(0), n);
		so_datap (so, map, n);
	} else {
		so_method(so, tesla, NV50TCL_VP_GP_BUILTIN_ATTR_EN, 1);
		so_data  (so, vp->cfg.regs[0]);

		so_method(so, tesla, NV50TCL_MAP_SEMANTIC_4, 1);
		so_data  (so, reg[5]);

		so_method(so, tesla, NV50TCL_VP_RESULT_MAP_SIZE, 1);
		so_data  (so, m);
		so_method(so, tesla, NV50TCL_VP_RESULT_MAP(0), n);
		so_datap (so, map, n);
	}

	so_method(so, tesla, NV50TCL_MAP_SEMANTIC_0, 4);
	so_datap (so, reg, 4);

	so_method(so, tesla, NV50TCL_FP_INTERPOLANT_CTRL, 1);
	so_data  (so, reg[4]);

	so_method(so, tesla, NV50TCL_NOPERSPECTIVE_BITMAP(0), 4);
	so_datap (so, lin, 4);

	if (nv50->rasterizer->pipe.sprite_coord_enable) {
		so_method(so, tesla, NV50TCL_POINT_SPRITE_CTRL, 1);
		so_data  (so,
			  nv50_pntc_replace(nv50, pcrd, (reg[4] >> 8) & 0xff));

		so_method(so, tesla, NV50TCL_POINT_COORD_REPLACE_MAP(0), 8);
		so_datap (so, pcrd, 8);
	}

	so_method(so, tesla, NV50TCL_GP_ENABLE, 1);
	so_data  (so, (vp->type == PIPE_SHADER_GEOMETRY) ? 1 : 0);

	so_ref(so, &nv50->state.fp_linkage);
	so_ref(NULL, &so);
}

static int
construct_vp_gp_mapping(uint32_t *map32, int m,
			struct nv50_program *vp, struct nv50_program *gp)
{
	uint8_t *map = (uint8_t *)map32;
	int i, j, c;

        for (i = 0; i < gp->cfg.in_nr; ++i) {
                uint8_t oid, mv = 0, mg = gp->cfg.in[i].mask;

                for (j = 0; j < vp->cfg.out_nr; ++j) {
                        if (vp->cfg.out[j].sn == gp->cfg.in[i].sn &&
                            vp->cfg.out[j].si == gp->cfg.in[i].si) {
				mv = vp->cfg.out[j].mask;
				oid = vp->cfg.out[j].hw;
                                break;
			}
		}

                for (c = 0; c < 4; ++c, mv >>= 1, mg >>= 1) {
			if (mg & mv & 1)
				map[m++] = oid;
			else
			if (mg & 1)
				map[m++] = (c == 3) ? 0x41 : 0x40;
                        oid += mv & 1;
                }
        }
	return m;
}

void
nv50_gp_linkage_validate(struct nv50_context *nv50)
{
	struct nouveau_grobj *tesla = nv50->screen->tesla;
	struct nouveau_stateobj *so;
	struct nv50_program *vp = nv50->vertprog;
	struct nv50_program *gp = nv50->geomprog;
	uint32_t map[16];
	int m = 0;

	if (!gp) {
		so_ref(NULL, &nv50->state.gp_linkage);
		return;
	}
	memset(map, 0, sizeof(map));

	m = construct_vp_gp_mapping(map, m, vp, gp);

	so = so_new(3, 24 - 3, 0);

	so_method(so, tesla, NV50TCL_VP_GP_BUILTIN_ATTR_EN, 1);
	so_data  (so, vp->cfg.regs[0] | gp->cfg.regs[0]);

	assert(m <= 32);
	so_method(so, tesla, NV50TCL_VP_RESULT_MAP_SIZE, 1);
	so_data  (so, m);

	m = (m + 3) / 4;
	so_method(so, tesla, NV50TCL_VP_RESULT_MAP(0), m);
	so_datap (so, map, m);

	so_ref(so, &nv50->state.gp_linkage);
	so_ref(NULL, &so);
}

void
nv50_program_destroy(struct nv50_context *nv50, struct nv50_program *p)
{
	while (p->exec_head) {
		struct nv50_program_exec *e = p->exec_head;

		p->exec_head = e->next;
		FREE(e);
	}
	p->exec_tail = NULL;
	p->exec_size = 0;

	nouveau_bo_ref(NULL, &p->bo);

	FREE(p->immd);
	nouveau_resource_free(&p->data[0]);

	p->translated = 0;
}<|MERGE_RESOLUTION|>--- conflicted
+++ resolved
@@ -4406,15 +4406,9 @@
 			    vp->cfg.out[j].si == fp->cfg.in[i].si)
 				break;
 
-<<<<<<< HEAD
-		if (j < vp->cfg.out_nr) {
-			ubyte mode = nv50->rasterizer->pipe.sprite_coord_mode[
-				vp->cfg.out[j].si];
-=======
 		if (j < vp->info.num_outputs) {
 			ubyte enable =
-				 (nv50->rasterizer->pipe.sprite_coord_enable >> si) & 1;
->>>>>>> dd7be07c
+				 (nv50->rasterizer->pipe.sprite_coord_enable >> vp->cfg.out[j].si) & 1;
 
 			if (enable == 0) {
 				m += n;
