--- conflicted
+++ resolved
@@ -955,10 +955,10 @@
                              unsigned width, unsigned height,
                              unsigned depth, unsigned stride,
                              GLuint target, GLuint tex_format,
-                             uint32_t offset, uint32_t levels)
+                             uint32_t offset, uint32_t levels,
+                             uint32_t first_level)
 {
    uint32_t tile_x, tile_y;
-   const struct intel_region *region = mt->region;
    uint32_t *surf = brw_state_batch(brw, AUB_TRACE_SURFACE_STATE,
                                     6 * 4, 32, binding_table_slot);
 
@@ -967,28 +967,20 @@
 	      BRW_SURFACE_CUBEFACE_ENABLES |
 	      (tex_format << BRW_SURFACE_FORMAT_SHIFT));
 
-<<<<<<< HEAD
-   surf[1] = region->bo->offset + offset;
-=======
-   surf[1] = intelObj->mt->region->bo->offset + intelObj->mt->offset; /* reloc */
-   surf[1] += intel_miptree_get_tile_offsets(intelObj->mt, firstImage->Level, 0,
+   surf[1] = mt->region->bo->offset + offset;
+   surf[1] += intel_miptree_get_tile_offsets(mt, first_level, 0,
                                              &tile_x, &tile_y);
->>>>>>> 51498a3e
 
    surf[2] = (levels << BRW_SURFACE_LOD_SHIFT |
 	      (width - 1) << BRW_SURFACE_WIDTH_SHIFT |
 	      (height - 1) << BRW_SURFACE_HEIGHT_SHIFT);
 
-   surf[3] = (brw_get_surface_tiling_bits(region->tiling) |
+   surf[3] = (brw_get_surface_tiling_bits(mt->region->tiling) |
 	      (depth - 1) << BRW_SURFACE_DEPTH_SHIFT |
 	      (stride - 1) << BRW_SURFACE_PITCH_SHIFT);
 
    surf[4] = brw_get_surface_num_multisamples(mt->num_samples);
 
-<<<<<<< HEAD
-   intel_miptree_get_tile_offsets(mt, 0, 0, &tile_x, &tile_y);
-=======
->>>>>>> 51498a3e
    assert(brw->has_surface_tile_offset || (tile_x == 0 && tile_y == 0));
    /* Note that the low bits of these fields are missing, so
     * there's the possibility of getting in trouble.
@@ -1001,16 +993,10 @@
 
    /* Emit relocation to surface contents */
    drm_intel_bo_emit_reloc(brw->intel.batch.bo,
-<<<<<<< HEAD
-			   *binding_table_slot + 4,
-			   region->bo,
-                           offset,
-=======
-			   binding_table[surf_index] + 4,
-			   intelObj->mt->region->bo,
-                           surf[1] - intelObj->mt->region->bo->offset,
->>>>>>> 51498a3e
-			   I915_GEM_DOMAIN_SAMPLER, 0);
+                           *binding_table_slot + 4,
+                           mt->region->bo,
+                           surf[1] - mt->region->bo->offset,
+                           I915_GEM_DOMAIN_SAMPLER, 0);
 }
 
 static void
@@ -1038,7 +1024,8 @@
          BRW_SURFACE_2D,
          format,
          intel_img->ext_offsets[index],
-         0);
+         0 /*levels*/,
+         0 /*first_level*/);
    }
 }
 
@@ -1076,7 +1063,8 @@
       translate_tex_format(intel_context(ctx), mt->format,
          firstImage->InternalFormat, tObj->DepthMode, sampler->sRGBDecode),
       mt->offset,
-      intelObj->_MaxLevel - tObj->BaseLevel);
+      intelObj->_MaxLevel - tObj->BaseLevel,
+      firstImage->Level);
 }
 
 /**
