/*
 * Copyright © 2010 Intel Corporation
 *
 * Permission is hereby granted, free of charge, to any person obtaining a
 * copy of this software and associated documentation files (the "Software"),
 * to deal in the Software without restriction, including without limitation
 * the rights to use, copy, modify, merge, publish, distribute, sublicense,
 * and/or sell copies of the Software, and to permit persons to whom the
 * Software is furnished to do so, subject to the following conditions:
 *
 * The above copyright notice and this permission notice (including the next
 * paragraph) shall be included in all copies or substantial portions of the
 * Software.
 *
 * THE SOFTWARE IS PROVIDED "AS IS", WITHOUT WARRANTY OF ANY KIND, EXPRESS OR
 * IMPLIED, INCLUDING BUT NOT LIMITED TO THE WARRANTIES OF MERCHANTABILITY,
 * FITNESS FOR A PARTICULAR PURPOSE AND NONINFRINGEMENT.  IN NO EVENT SHALL
 * THE AUTHORS OR COPYRIGHT HOLDERS BE LIABLE FOR ANY CLAIM, DAMAGES OR OTHER
 * LIABILITY, WHETHER IN AN ACTION OF CONTRACT, TORT OR OTHERWISE, ARISING
 * FROM, OUT OF OR IN CONNECTION WITH THE SOFTWARE OR THE USE OR OTHER DEALINGS
 * IN THE SOFTWARE.
 */

#include "compiler/glsl/ir.h"
#include "main/shaderimage.h"
#include "brw_fs.h"
#include "brw_fs_surface_builder.h"
#include "brw_nir.h"
#include "brw_program.h"

using namespace brw;
using namespace brw::surface_access;

void
fs_visitor::emit_nir_code()
{
   /* emit the arrays used for inputs and outputs - load/store intrinsics will
    * be converted to reads/writes of these arrays
    */
   nir_setup_inputs();
   nir_setup_outputs();
   nir_setup_uniforms();
   nir_emit_system_values();

   /* get the main function and emit it */
   nir_foreach_function(nir, function) {
      assert(strcmp(function->name, "main") == 0);
      assert(function->impl);
      nir_emit_impl(function->impl);
   }
}

void
fs_visitor::nir_setup_inputs()
{
   if (stage != MESA_SHADER_FRAGMENT)
      return;

   nir_inputs = bld.vgrf(BRW_REGISTER_TYPE_F, nir->num_inputs);

   nir_foreach_variable(var, &nir->inputs) {
      fs_reg input = offset(nir_inputs, bld, var->data.driver_location);

      fs_reg reg;
      if (var->data.location == VARYING_SLOT_POS) {
         reg = *emit_fragcoord_interpolation(var->data.pixel_center_integer,
                                             var->data.origin_upper_left);
         emit_percomp(bld, fs_inst(BRW_OPCODE_MOV, bld.dispatch_width(),
                                   input, reg), 0xF);
      } else if (var->data.location == VARYING_SLOT_LAYER) {
         struct brw_reg reg = suboffset(interp_reg(VARYING_SLOT_LAYER, 1), 3);
         reg.type = BRW_REGISTER_TYPE_D;
         bld.emit(FS_OPCODE_CINTERP, retype(input, BRW_REGISTER_TYPE_D), reg);
      } else if (var->data.location == VARYING_SLOT_VIEWPORT) {
         struct brw_reg reg = suboffset(interp_reg(VARYING_SLOT_VIEWPORT, 2), 3);
         reg.type = BRW_REGISTER_TYPE_D;
         bld.emit(FS_OPCODE_CINTERP, retype(input, BRW_REGISTER_TYPE_D), reg);
      } else {
         int location = var->data.location;
         emit_general_interpolation(&input, var->name, var->type,
                                    (glsl_interp_qualifier) var->data.interpolation,
                                    &location, var->data.centroid,
                                    var->data.sample);
      }
   }
}

void
fs_visitor::nir_setup_single_output_varying(fs_reg *reg,
                                            const glsl_type *type,
                                            unsigned *location)
{
   if (type->is_array() || type->is_matrix()) {
      const struct glsl_type *elem_type = glsl_get_array_element(type);
      const unsigned length = glsl_get_length(type);

      for (unsigned i = 0; i < length; i++) {
         nir_setup_single_output_varying(reg, elem_type, location);
      }
   } else if (type->is_record()) {
      for (unsigned i = 0; i < type->length; i++) {
         const struct glsl_type *field_type = type->fields.structure[i].type;
         nir_setup_single_output_varying(reg, field_type, location);
      }
   } else {
      assert(type->is_scalar() || type->is_vector());
      this->outputs[*location] = *reg;
      this->output_components[*location] = type->vector_elements;
      *reg = offset(*reg, bld, 4);
      (*location)++;
   }
}

void
fs_visitor::nir_setup_outputs()
{
   brw_wm_prog_key *key = (brw_wm_prog_key*) this->key;

   nir_outputs = bld.vgrf(BRW_REGISTER_TYPE_F, nir->num_outputs);

   nir_foreach_variable(var, &nir->outputs) {
      fs_reg reg = offset(nir_outputs, bld, var->data.driver_location);

      switch (stage) {
      case MESA_SHADER_VERTEX:
      case MESA_SHADER_TESS_EVAL:
      case MESA_SHADER_GEOMETRY: {
         unsigned location = var->data.location;
         nir_setup_single_output_varying(&reg, var->type, &location);
         break;
      }
      case MESA_SHADER_FRAGMENT:
         if (key->force_dual_color_blend &&
             var->data.location == FRAG_RESULT_DATA1) {
            this->dual_src_output = reg;
            this->do_dual_src = true;
         } else if (var->data.index > 0) {
            assert(var->data.location == FRAG_RESULT_DATA0);
            assert(var->data.index == 1);
            this->dual_src_output = reg;
            this->do_dual_src = true;
         } else if (var->data.location == FRAG_RESULT_COLOR) {
            /* Writing gl_FragColor outputs to all color regions. */
            for (unsigned int i = 0; i < MAX2(key->nr_color_regions, 1); i++) {
               this->outputs[i] = reg;
               this->output_components[i] = 4;
            }
         } else if (var->data.location == FRAG_RESULT_DEPTH) {
            this->frag_depth = reg;
         } else if (var->data.location == FRAG_RESULT_STENCIL) {
            this->frag_stencil = reg;
         } else if (var->data.location == FRAG_RESULT_SAMPLE_MASK) {
            this->sample_mask = reg;
         } else {
            int vector_elements = var->type->without_array()->vector_elements;

            /* gl_FragData or a user-defined FS output */
            assert(var->data.location >= FRAG_RESULT_DATA0 &&
                   var->data.location < FRAG_RESULT_DATA0+BRW_MAX_DRAW_BUFFERS);

            /* General color output. */
            for (unsigned int i = 0; i < MAX2(1, var->type->length); i++) {
               int output = var->data.location - FRAG_RESULT_DATA0 + i;
               this->outputs[output] = offset(reg, bld, vector_elements * i);
               this->output_components[output] = vector_elements;
            }
         }
         break;
      default:
         unreachable("unhandled shader stage");
      }
   }
}

void
fs_visitor::nir_setup_uniforms()
{
   if (dispatch_width != 8)
      return;

   uniforms = nir->num_uniforms / 4;
}

static bool
emit_system_values_block(nir_block *block, void *void_visitor)
{
   fs_visitor *v = (fs_visitor *)void_visitor;
   fs_reg *reg;

   nir_foreach_instr(block, instr) {
      if (instr->type != nir_instr_type_intrinsic)
         continue;

      nir_intrinsic_instr *intrin = nir_instr_as_intrinsic(instr);
      switch (intrin->intrinsic) {
      case nir_intrinsic_load_vertex_id:
         unreachable("should be lowered by lower_vertex_id().");

      case nir_intrinsic_load_vertex_id_zero_base:
         assert(v->stage == MESA_SHADER_VERTEX);
         reg = &v->nir_system_values[SYSTEM_VALUE_VERTEX_ID_ZERO_BASE];
         if (reg->file == BAD_FILE)
            *reg = *v->emit_vs_system_value(SYSTEM_VALUE_VERTEX_ID_ZERO_BASE);
         break;

      case nir_intrinsic_load_base_vertex:
         assert(v->stage == MESA_SHADER_VERTEX);
         reg = &v->nir_system_values[SYSTEM_VALUE_BASE_VERTEX];
         if (reg->file == BAD_FILE)
            *reg = *v->emit_vs_system_value(SYSTEM_VALUE_BASE_VERTEX);
         break;

      case nir_intrinsic_load_instance_id:
         assert(v->stage == MESA_SHADER_VERTEX);
         reg = &v->nir_system_values[SYSTEM_VALUE_INSTANCE_ID];
         if (reg->file == BAD_FILE)
            *reg = *v->emit_vs_system_value(SYSTEM_VALUE_INSTANCE_ID);
         break;

      case nir_intrinsic_load_base_instance:
         assert(v->stage == MESA_SHADER_VERTEX);
         reg = &v->nir_system_values[SYSTEM_VALUE_BASE_INSTANCE];
         if (reg->file == BAD_FILE)
            *reg = *v->emit_vs_system_value(SYSTEM_VALUE_BASE_INSTANCE);
         break;

      case nir_intrinsic_load_draw_id:
         assert(v->stage == MESA_SHADER_VERTEX);
         reg = &v->nir_system_values[SYSTEM_VALUE_DRAW_ID];
         if (reg->file == BAD_FILE)
            *reg = *v->emit_vs_system_value(SYSTEM_VALUE_DRAW_ID);
         break;

      case nir_intrinsic_load_invocation_id:
         assert(v->stage == MESA_SHADER_GEOMETRY);
         reg = &v->nir_system_values[SYSTEM_VALUE_INVOCATION_ID];
         if (reg->file == BAD_FILE) {
            const fs_builder abld = v->bld.annotate("gl_InvocationID", NULL);
            fs_reg g1(retype(brw_vec8_grf(1, 0), BRW_REGISTER_TYPE_UD));
            fs_reg iid = abld.vgrf(BRW_REGISTER_TYPE_UD, 1);
            abld.SHR(iid, g1, brw_imm_ud(27u));
            *reg = iid;
         }
         break;

      case nir_intrinsic_load_sample_pos:
         assert(v->stage == MESA_SHADER_FRAGMENT);
         reg = &v->nir_system_values[SYSTEM_VALUE_SAMPLE_POS];
         if (reg->file == BAD_FILE)
            *reg = *v->emit_samplepos_setup();
         break;

      case nir_intrinsic_load_sample_id:
         assert(v->stage == MESA_SHADER_FRAGMENT);
         reg = &v->nir_system_values[SYSTEM_VALUE_SAMPLE_ID];
         if (reg->file == BAD_FILE)
            *reg = *v->emit_sampleid_setup();
         break;

      case nir_intrinsic_load_sample_mask_in:
         assert(v->stage == MESA_SHADER_FRAGMENT);
         assert(v->devinfo->gen >= 7);
         reg = &v->nir_system_values[SYSTEM_VALUE_SAMPLE_MASK_IN];
         if (reg->file == BAD_FILE)
            *reg = fs_reg(retype(brw_vec8_grf(v->payload.sample_mask_in_reg, 0),
                                 BRW_REGISTER_TYPE_D));
         break;

      case nir_intrinsic_load_local_invocation_id:
         assert(v->stage == MESA_SHADER_COMPUTE);
         reg = &v->nir_system_values[SYSTEM_VALUE_LOCAL_INVOCATION_ID];
         if (reg->file == BAD_FILE)
            *reg = *v->emit_cs_local_invocation_id_setup();
         break;

      case nir_intrinsic_load_work_group_id:
         assert(v->stage == MESA_SHADER_COMPUTE);
         reg = &v->nir_system_values[SYSTEM_VALUE_WORK_GROUP_ID];
         if (reg->file == BAD_FILE)
            *reg = *v->emit_cs_work_group_id_setup();
         break;

      case nir_intrinsic_load_helper_invocation:
         assert(v->stage == MESA_SHADER_FRAGMENT);
         reg = &v->nir_system_values[SYSTEM_VALUE_HELPER_INVOCATION];
         if (reg->file == BAD_FILE) {
            const fs_builder abld =
               v->bld.annotate("gl_HelperInvocation", NULL);

            /* On Gen6+ (gl_HelperInvocation is only exposed on Gen7+) the
             * pixel mask is in g1.7 of the thread payload.
             *
             * We move the per-channel pixel enable bit to the low bit of each
             * channel by shifting the byte containing the pixel mask by the
             * vector immediate 0x76543210UV.
             *
             * The region of <1,8,0> reads only 1 byte (the pixel masks for
             * subspans 0 and 1) in SIMD8 and an additional byte (the pixel
             * masks for 2 and 3) in SIMD16.
             */
            fs_reg shifted = abld.vgrf(BRW_REGISTER_TYPE_UW, 1);
            abld.SHR(shifted,
                     stride(byte_offset(retype(brw_vec1_grf(1, 0),
                                               BRW_REGISTER_TYPE_UB), 28),
                            1, 8, 0),
                     brw_imm_uv(0x76543210));

            /* A set bit in the pixel mask means the channel is enabled, but
             * that is the opposite of gl_HelperInvocation so we need to invert
             * the mask.
             *
             * The negate source-modifier bit of logical instructions on Gen8+
             * performs 1's complement negation, so we can use that instead of
             * a NOT instruction.
             */
            fs_reg inverted = negate(shifted);
            if (v->devinfo->gen < 8) {
               inverted = abld.vgrf(BRW_REGISTER_TYPE_UW);
               abld.NOT(inverted, shifted);
            }

            /* We then resolve the 0/1 result to 0/~0 boolean values by ANDing
             * with 1 and negating.
             */
            fs_reg anded = abld.vgrf(BRW_REGISTER_TYPE_UD, 1);
            abld.AND(anded, inverted, brw_imm_uw(1));

            fs_reg dst = abld.vgrf(BRW_REGISTER_TYPE_D, 1);
            abld.MOV(dst, negate(retype(anded, BRW_REGISTER_TYPE_D)));
            *reg = dst;
         }
         break;

      default:
         break;
      }
   }

   return true;
}

void
fs_visitor::nir_emit_system_values()
{
   nir_system_values = ralloc_array(mem_ctx, fs_reg, SYSTEM_VALUE_MAX);
   for (unsigned i = 0; i < SYSTEM_VALUE_MAX; i++) {
      nir_system_values[i] = fs_reg();
   }

   nir_foreach_function(nir, function) {
      assert(strcmp(function->name, "main") == 0);
      assert(function->impl);
      nir_foreach_block(function->impl, emit_system_values_block, this);
   }
}

void
fs_visitor::nir_emit_impl(nir_function_impl *impl)
{
   nir_locals = ralloc_array(mem_ctx, fs_reg, impl->reg_alloc);
   for (unsigned i = 0; i < impl->reg_alloc; i++) {
      nir_locals[i] = fs_reg();
   }

   foreach_list_typed(nir_register, reg, node, &impl->registers) {
      unsigned array_elems =
         reg->num_array_elems == 0 ? 1 : reg->num_array_elems;
      unsigned size = array_elems * reg->num_components;
      nir_locals[reg->index] = bld.vgrf(BRW_REGISTER_TYPE_F, size);
   }

   nir_ssa_values = reralloc(mem_ctx, nir_ssa_values, fs_reg,
                             impl->ssa_alloc);

   nir_emit_cf_list(&impl->body);
}

void
fs_visitor::nir_emit_cf_list(exec_list *list)
{
   exec_list_validate(list);
   foreach_list_typed(nir_cf_node, node, node, list) {
      switch (node->type) {
      case nir_cf_node_if:
         nir_emit_if(nir_cf_node_as_if(node));
         break;

      case nir_cf_node_loop:
         nir_emit_loop(nir_cf_node_as_loop(node));
         break;

      case nir_cf_node_block:
         nir_emit_block(nir_cf_node_as_block(node));
         break;

      default:
         unreachable("Invalid CFG node block");
      }
   }
}

void
fs_visitor::nir_emit_if(nir_if *if_stmt)
{
   /* first, put the condition into f0 */
   fs_inst *inst = bld.MOV(bld.null_reg_d(),
                            retype(get_nir_src(if_stmt->condition),
                                   BRW_REGISTER_TYPE_D));
   inst->conditional_mod = BRW_CONDITIONAL_NZ;

   bld.IF(BRW_PREDICATE_NORMAL);

   nir_emit_cf_list(&if_stmt->then_list);

   /* note: if the else is empty, dead CF elimination will remove it */
   bld.emit(BRW_OPCODE_ELSE);

   nir_emit_cf_list(&if_stmt->else_list);

   bld.emit(BRW_OPCODE_ENDIF);
}

void
fs_visitor::nir_emit_loop(nir_loop *loop)
{
   bld.emit(BRW_OPCODE_DO);

   nir_emit_cf_list(&loop->body);

   bld.emit(BRW_OPCODE_WHILE);
}

void
fs_visitor::nir_emit_block(nir_block *block)
{
   nir_foreach_instr(block, instr) {
      nir_emit_instr(instr);
   }
}

void
fs_visitor::nir_emit_instr(nir_instr *instr)
{
   const fs_builder abld = bld.annotate(NULL, instr);

   switch (instr->type) {
   case nir_instr_type_alu:
      nir_emit_alu(abld, nir_instr_as_alu(instr));
      break;

   case nir_instr_type_intrinsic:
      switch (stage) {
      case MESA_SHADER_VERTEX:
         nir_emit_vs_intrinsic(abld, nir_instr_as_intrinsic(instr));
         break;
      case MESA_SHADER_TESS_EVAL:
         nir_emit_tes_intrinsic(abld, nir_instr_as_intrinsic(instr));
         break;
      case MESA_SHADER_GEOMETRY:
         nir_emit_gs_intrinsic(abld, nir_instr_as_intrinsic(instr));
         break;
      case MESA_SHADER_FRAGMENT:
         nir_emit_fs_intrinsic(abld, nir_instr_as_intrinsic(instr));
         break;
      case MESA_SHADER_COMPUTE:
         nir_emit_cs_intrinsic(abld, nir_instr_as_intrinsic(instr));
         break;
      default:
         unreachable("unsupported shader stage");
      }
      break;

   case nir_instr_type_tex:
      nir_emit_texture(abld, nir_instr_as_tex(instr));
      break;

   case nir_instr_type_load_const:
      nir_emit_load_const(abld, nir_instr_as_load_const(instr));
      break;

   case nir_instr_type_ssa_undef:
      nir_emit_undef(abld, nir_instr_as_ssa_undef(instr));
      break;

   case nir_instr_type_jump:
      nir_emit_jump(abld, nir_instr_as_jump(instr));
      break;

   default:
      unreachable("unknown instruction type");
   }
}

bool
fs_visitor::optimize_frontfacing_ternary(nir_alu_instr *instr,
                                         const fs_reg &result)
{
   if (!instr->src[0].src.is_ssa ||
       instr->src[0].src.ssa->parent_instr->type != nir_instr_type_intrinsic)
      return false;

   nir_intrinsic_instr *src0 =
      nir_instr_as_intrinsic(instr->src[0].src.ssa->parent_instr);

   if (src0->intrinsic != nir_intrinsic_load_front_face)
      return false;

   nir_const_value *value1 = nir_src_as_const_value(instr->src[1].src);
   if (!value1 || fabsf(value1->f[0]) != 1.0f)
      return false;

   nir_const_value *value2 = nir_src_as_const_value(instr->src[2].src);
   if (!value2 || fabsf(value2->f[0]) != 1.0f)
      return false;

   fs_reg tmp = vgrf(glsl_type::int_type);

   if (devinfo->gen >= 6) {
      /* Bit 15 of g0.0 is 0 if the polygon is front facing. */
      fs_reg g0 = fs_reg(retype(brw_vec1_grf(0, 0), BRW_REGISTER_TYPE_W));

      /* For (gl_FrontFacing ? 1.0 : -1.0), emit:
       *
       *    or(8)  tmp.1<2>W  g0.0<0,1,0>W  0x00003f80W
       *    and(8) dst<1>D    tmp<8,8,1>D   0xbf800000D
       *
       * and negate g0.0<0,1,0>W for (gl_FrontFacing ? -1.0 : 1.0).
       *
       * This negation looks like it's safe in practice, because bits 0:4 will
       * surely be TRIANGLES
       */

      if (value1->f[0] == -1.0f) {
         g0.negate = true;
      }

      tmp.type = BRW_REGISTER_TYPE_W;
      tmp.subreg_offset = 2;
      tmp.stride = 2;

      bld.OR(tmp, g0, brw_imm_uw(0x3f80));

      tmp.type = BRW_REGISTER_TYPE_D;
      tmp.subreg_offset = 0;
      tmp.stride = 1;
   } else {
      /* Bit 31 of g1.6 is 0 if the polygon is front facing. */
      fs_reg g1_6 = fs_reg(retype(brw_vec1_grf(1, 6), BRW_REGISTER_TYPE_D));

      /* For (gl_FrontFacing ? 1.0 : -1.0), emit:
       *
       *    or(8)  tmp<1>D  g1.6<0,1,0>D  0x3f800000D
       *    and(8) dst<1>D  tmp<8,8,1>D   0xbf800000D
       *
       * and negate g1.6<0,1,0>D for (gl_FrontFacing ? -1.0 : 1.0).
       *
       * This negation looks like it's safe in practice, because bits 0:4 will
       * surely be TRIANGLES
       */

      if (value1->f[0] == -1.0f) {
         g1_6.negate = true;
      }

      bld.OR(tmp, g1_6, brw_imm_d(0x3f800000));
   }
   bld.AND(retype(result, BRW_REGISTER_TYPE_D), tmp, brw_imm_d(0xbf800000));

   return true;
}

void
fs_visitor::nir_emit_alu(const fs_builder &bld, nir_alu_instr *instr)
{
   struct brw_wm_prog_key *fs_key = (struct brw_wm_prog_key *) this->key;
   fs_inst *inst;

   fs_reg result = get_nir_dest(instr->dest.dest);
   result.type = brw_type_for_nir_type(nir_op_infos[instr->op].output_type);

   fs_reg op[4];
   for (unsigned i = 0; i < nir_op_infos[instr->op].num_inputs; i++) {
      op[i] = get_nir_src(instr->src[i].src);
      op[i].type = brw_type_for_nir_type(nir_op_infos[instr->op].input_types[i]);
      op[i].abs = instr->src[i].abs;
      op[i].negate = instr->src[i].negate;
   }

   /* We get a bunch of mov's out of the from_ssa pass and they may still
    * be vectorized.  We'll handle them as a special-case.  We'll also
    * handle vecN here because it's basically the same thing.
    */
   switch (instr->op) {
   case nir_op_imov:
   case nir_op_fmov:
   case nir_op_vec2:
   case nir_op_vec3:
   case nir_op_vec4: {
      fs_reg temp = result;
      bool need_extra_copy = false;
      for (unsigned i = 0; i < nir_op_infos[instr->op].num_inputs; i++) {
         if (!instr->src[i].src.is_ssa &&
             instr->dest.dest.reg.reg == instr->src[i].src.reg.reg) {
            need_extra_copy = true;
            temp = bld.vgrf(result.type, 4);
            break;
         }
      }

      for (unsigned i = 0; i < 4; i++) {
         if (!(instr->dest.write_mask & (1 << i)))
            continue;

         if (instr->op == nir_op_imov || instr->op == nir_op_fmov) {
            inst = bld.MOV(offset(temp, bld, i),
                           offset(op[0], bld, instr->src[0].swizzle[i]));
         } else {
            inst = bld.MOV(offset(temp, bld, i),
                           offset(op[i], bld, instr->src[i].swizzle[0]));
         }
         inst->saturate = instr->dest.saturate;
      }

      /* In this case the source and destination registers were the same,
       * so we need to insert an extra set of moves in order to deal with
       * any swizzling.
       */
      if (need_extra_copy) {
         for (unsigned i = 0; i < 4; i++) {
            if (!(instr->dest.write_mask & (1 << i)))
               continue;

            bld.MOV(offset(result, bld, i), offset(temp, bld, i));
         }
      }
      return;
   }
   default:
      break;
   }

   /* At this point, we have dealt with any instruction that operates on
    * more than a single channel.  Therefore, we can just adjust the source
    * and destination registers for that channel and emit the instruction.
    */
   unsigned channel = 0;
   if (nir_op_infos[instr->op].output_size == 0) {
      /* Since NIR is doing the scalarizing for us, we should only ever see
       * vectorized operations with a single channel.
       */
      assert(_mesa_bitcount(instr->dest.write_mask) == 1);
      channel = ffs(instr->dest.write_mask) - 1;

      result = offset(result, bld, channel);
   }

   for (unsigned i = 0; i < nir_op_infos[instr->op].num_inputs; i++) {
      assert(nir_op_infos[instr->op].input_sizes[i] < 2);
      op[i] = offset(op[i], bld, instr->src[i].swizzle[channel]);
   }

   switch (instr->op) {
   case nir_op_i2f:
   case nir_op_u2f:
      inst = bld.MOV(result, op[0]);
      inst->saturate = instr->dest.saturate;
      break;

   case nir_op_f2i:
   case nir_op_f2u:
      bld.MOV(result, op[0]);
      break;

   case nir_op_fsign: {
      /* AND(val, 0x80000000) gives the sign bit.
         *
         * Predicated OR ORs 1.0 (0x3f800000) with the sign bit if val is not
         * zero.
         */
      bld.CMP(bld.null_reg_f(), op[0], brw_imm_f(0.0f), BRW_CONDITIONAL_NZ);

      fs_reg result_int = retype(result, BRW_REGISTER_TYPE_UD);
      op[0].type = BRW_REGISTER_TYPE_UD;
      result.type = BRW_REGISTER_TYPE_UD;
      bld.AND(result_int, op[0], brw_imm_ud(0x80000000u));

      inst = bld.OR(result_int, result_int, brw_imm_ud(0x3f800000u));
      inst->predicate = BRW_PREDICATE_NORMAL;
      if (instr->dest.saturate) {
         inst = bld.MOV(result, result);
         inst->saturate = true;
      }
      break;
   }

   case nir_op_isign:
      /*  ASR(val, 31) -> negative val generates 0xffffffff (signed -1).
       *               -> non-negative val generates 0x00000000.
       *  Predicated OR sets 1 if val is positive.
       */
      bld.CMP(bld.null_reg_d(), op[0], brw_imm_d(0), BRW_CONDITIONAL_G);
      bld.ASR(result, op[0], brw_imm_d(31));
      inst = bld.OR(result, result, brw_imm_d(1));
      inst->predicate = BRW_PREDICATE_NORMAL;
      break;

   case nir_op_frcp:
      inst = bld.emit(SHADER_OPCODE_RCP, result, op[0]);
      inst->saturate = instr->dest.saturate;
      break;

   case nir_op_fexp2:
      inst = bld.emit(SHADER_OPCODE_EXP2, result, op[0]);
      inst->saturate = instr->dest.saturate;
      break;

   case nir_op_flog2:
      inst = bld.emit(SHADER_OPCODE_LOG2, result, op[0]);
      inst->saturate = instr->dest.saturate;
      break;

   case nir_op_fsin: {
      fs_reg tmp = bld.vgrf(BRW_REGISTER_TYPE_F);
      inst = bld.emit(SHADER_OPCODE_SIN, tmp, op[0]);
      if (instr->dest.saturate) {
         inst->dst = result;
         inst->saturate = true;
      } else {
         bld.MUL(result, tmp, brw_imm_f(0.99997));
      }
      break;
   }

   case nir_op_fcos: {
      fs_reg tmp = bld.vgrf(BRW_REGISTER_TYPE_F);
      inst = bld.emit(SHADER_OPCODE_COS, tmp, op[0]);
      if (instr->dest.saturate) {
         inst->dst = result;
         inst->saturate = true;
      } else {
         bld.MUL(result, tmp, brw_imm_f(0.99997));
      }
      break;
   }

   case nir_op_fddx:
      if (fs_key->high_quality_derivatives) {
         inst = bld.emit(FS_OPCODE_DDX_FINE, result, op[0]);
      } else {
         inst = bld.emit(FS_OPCODE_DDX_COARSE, result, op[0]);
      }
      inst->saturate = instr->dest.saturate;
      break;
   case nir_op_fddx_fine:
      inst = bld.emit(FS_OPCODE_DDX_FINE, result, op[0]);
      inst->saturate = instr->dest.saturate;
      break;
   case nir_op_fddx_coarse:
      inst = bld.emit(FS_OPCODE_DDX_COARSE, result, op[0]);
      inst->saturate = instr->dest.saturate;
      break;
   case nir_op_fddy:
      if (fs_key->high_quality_derivatives) {
         inst = bld.emit(FS_OPCODE_DDY_FINE, result, op[0],
                         brw_imm_d(fs_key->render_to_fbo));
      } else {
         inst = bld.emit(FS_OPCODE_DDY_COARSE, result, op[0],
                         brw_imm_d(fs_key->render_to_fbo));
      }
      inst->saturate = instr->dest.saturate;
      break;
   case nir_op_fddy_fine:
      inst = bld.emit(FS_OPCODE_DDY_FINE, result, op[0],
                      brw_imm_d(fs_key->render_to_fbo));
      inst->saturate = instr->dest.saturate;
      break;
   case nir_op_fddy_coarse:
      inst = bld.emit(FS_OPCODE_DDY_COARSE, result, op[0],
                      brw_imm_d(fs_key->render_to_fbo));
      inst->saturate = instr->dest.saturate;
      break;

   case nir_op_fadd:
   case nir_op_iadd:
      inst = bld.ADD(result, op[0], op[1]);
      inst->saturate = instr->dest.saturate;
      break;

   case nir_op_fmul:
      inst = bld.MUL(result, op[0], op[1]);
      inst->saturate = instr->dest.saturate;
      break;

   case nir_op_imul:
      bld.MUL(result, op[0], op[1]);
      break;

   case nir_op_imul_high:
   case nir_op_umul_high:
      bld.emit(SHADER_OPCODE_MULH, result, op[0], op[1]);
      break;

   case nir_op_idiv:
   case nir_op_udiv:
      bld.emit(SHADER_OPCODE_INT_QUOTIENT, result, op[0], op[1]);
      break;

   case nir_op_uadd_carry:
      unreachable("Should have been lowered by carry_to_arith().");

   case nir_op_usub_borrow:
      unreachable("Should have been lowered by borrow_to_arith().");

   case nir_op_umod:
   case nir_op_irem:
      /* According to the sign table for INT DIV in the Ivy Bridge PRM, it
       * appears that our hardware just does the right thing for signed
       * remainder.
       */
      bld.emit(SHADER_OPCODE_INT_REMAINDER, result, op[0], op[1]);
      break;

   case nir_op_imod: {
      /* Get a regular C-style remainder.  If a % b == 0, set the predicate. */
      bld.emit(SHADER_OPCODE_INT_REMAINDER, result, op[0], op[1]);

      /* Math instructions don't support conditional mod */
      inst = bld.MOV(bld.null_reg_d(), result);
      inst->conditional_mod = BRW_CONDITIONAL_NZ;

      /* Now, we need to determine if signs of the sources are different.
       * When we XOR the sources, the top bit is 0 if they are the same and 1
       * if they are different.  We can then use a conditional modifier to
       * turn that into a predicate.  This leads us to an XOR.l instruction.
       */
      fs_reg tmp = bld.vgrf(BRW_REGISTER_TYPE_D);
      inst = bld.XOR(tmp, op[0], op[1]);
      inst->predicate = BRW_PREDICATE_NORMAL;
      inst->conditional_mod = BRW_CONDITIONAL_L;

      /* If the result of the initial remainder operation is non-zero and the
       * two sources have different signs, add in a copy of op[1] to get the
       * final integer modulus value.
       */
      inst = bld.ADD(result, result, op[1]);
      inst->predicate = BRW_PREDICATE_NORMAL;
      break;
   }

   case nir_op_flt:
   case nir_op_ilt:
   case nir_op_ult:
      bld.CMP(result, op[0], op[1], BRW_CONDITIONAL_L);
      break;

   case nir_op_fge:
   case nir_op_ige:
   case nir_op_uge:
      bld.CMP(result, op[0], op[1], BRW_CONDITIONAL_GE);
      break;

   case nir_op_feq:
   case nir_op_ieq:
      bld.CMP(result, op[0], op[1], BRW_CONDITIONAL_Z);
      break;

   case nir_op_fne:
   case nir_op_ine:
      bld.CMP(result, op[0], op[1], BRW_CONDITIONAL_NZ);
      break;

   case nir_op_inot:
      if (devinfo->gen >= 8) {
         op[0] = resolve_source_modifiers(op[0]);
      }
      bld.NOT(result, op[0]);
      break;
   case nir_op_ixor:
      if (devinfo->gen >= 8) {
         op[0] = resolve_source_modifiers(op[0]);
         op[1] = resolve_source_modifiers(op[1]);
      }
      bld.XOR(result, op[0], op[1]);
      break;
   case nir_op_ior:
      if (devinfo->gen >= 8) {
         op[0] = resolve_source_modifiers(op[0]);
         op[1] = resolve_source_modifiers(op[1]);
      }
      bld.OR(result, op[0], op[1]);
      break;
   case nir_op_iand:
      if (devinfo->gen >= 8) {
         op[0] = resolve_source_modifiers(op[0]);
         op[1] = resolve_source_modifiers(op[1]);
      }
      bld.AND(result, op[0], op[1]);
      break;

   case nir_op_fdot2:
   case nir_op_fdot3:
   case nir_op_fdot4:
   case nir_op_ball_fequal2:
   case nir_op_ball_iequal2:
   case nir_op_ball_fequal3:
   case nir_op_ball_iequal3:
   case nir_op_ball_fequal4:
   case nir_op_ball_iequal4:
   case nir_op_bany_fnequal2:
   case nir_op_bany_inequal2:
   case nir_op_bany_fnequal3:
   case nir_op_bany_inequal3:
   case nir_op_bany_fnequal4:
   case nir_op_bany_inequal4:
      unreachable("Lowered by nir_lower_alu_reductions");

   case nir_op_fnoise1_1:
   case nir_op_fnoise1_2:
   case nir_op_fnoise1_3:
   case nir_op_fnoise1_4:
   case nir_op_fnoise2_1:
   case nir_op_fnoise2_2:
   case nir_op_fnoise2_3:
   case nir_op_fnoise2_4:
   case nir_op_fnoise3_1:
   case nir_op_fnoise3_2:
   case nir_op_fnoise3_3:
   case nir_op_fnoise3_4:
   case nir_op_fnoise4_1:
   case nir_op_fnoise4_2:
   case nir_op_fnoise4_3:
   case nir_op_fnoise4_4:
      unreachable("not reached: should be handled by lower_noise");

   case nir_op_ldexp:
      unreachable("not reached: should be handled by ldexp_to_arith()");

   case nir_op_fsqrt:
      inst = bld.emit(SHADER_OPCODE_SQRT, result, op[0]);
      inst->saturate = instr->dest.saturate;
      break;

   case nir_op_frsq:
      inst = bld.emit(SHADER_OPCODE_RSQ, result, op[0]);
      inst->saturate = instr->dest.saturate;
      break;

   case nir_op_b2i:
   case nir_op_b2f:
      bld.MOV(result, negate(op[0]));
      break;

   case nir_op_f2b:
      bld.CMP(result, op[0], brw_imm_f(0.0f), BRW_CONDITIONAL_NZ);
      break;
   case nir_op_i2b:
      bld.CMP(result, op[0], brw_imm_d(0), BRW_CONDITIONAL_NZ);
      break;

   case nir_op_ftrunc:
      inst = bld.RNDZ(result, op[0]);
      inst->saturate = instr->dest.saturate;
      break;

   case nir_op_fceil: {
      op[0].negate = !op[0].negate;
      fs_reg temp = vgrf(glsl_type::float_type);
      bld.RNDD(temp, op[0]);
      temp.negate = true;
      inst = bld.MOV(result, temp);
      inst->saturate = instr->dest.saturate;
      break;
   }
   case nir_op_ffloor:
      inst = bld.RNDD(result, op[0]);
      inst->saturate = instr->dest.saturate;
      break;
   case nir_op_ffract:
      inst = bld.FRC(result, op[0]);
      inst->saturate = instr->dest.saturate;
      break;
   case nir_op_fround_even:
      inst = bld.RNDE(result, op[0]);
      inst->saturate = instr->dest.saturate;
      break;

   case nir_op_fquantize2f16: {
      fs_reg tmp16 = bld.vgrf(BRW_REGISTER_TYPE_D);
      fs_reg tmp32 = bld.vgrf(BRW_REGISTER_TYPE_F);
      fs_reg zero = bld.vgrf(BRW_REGISTER_TYPE_F);

      /* The destination stride must be at least as big as the source stride. */
      tmp16.type = BRW_REGISTER_TYPE_W;
      tmp16.stride = 2;

      /* Check for denormal */
      fs_reg abs_src0 = op[0];
      abs_src0.abs = true;
      bld.CMP(bld.null_reg_f(), abs_src0, brw_imm_f(ldexpf(1.0, -14)),
              BRW_CONDITIONAL_L);
      /* Get the appropriately signed zero */
      bld.AND(retype(zero, BRW_REGISTER_TYPE_UD),
              retype(op[0], BRW_REGISTER_TYPE_UD),
              brw_imm_ud(0x80000000));
      /* Do the actual F32 -> F16 -> F32 conversion */
      bld.emit(BRW_OPCODE_F32TO16, tmp16, op[0]);
      bld.emit(BRW_OPCODE_F16TO32, tmp32, tmp16);
      /* Select that or zero based on normal status */
      inst = bld.SEL(result, zero, tmp32);
      inst->predicate = BRW_PREDICATE_NORMAL;
      inst->saturate = instr->dest.saturate;
      break;
   }

   case nir_op_fmin:
   case nir_op_imin:
   case nir_op_umin:
      if (devinfo->gen >= 6) {
         inst = bld.emit(BRW_OPCODE_SEL, result, op[0], op[1]);
         inst->conditional_mod = BRW_CONDITIONAL_L;
      } else {
         bld.CMP(bld.null_reg_d(), op[0], op[1], BRW_CONDITIONAL_L);
         inst = bld.SEL(result, op[0], op[1]);
         inst->predicate = BRW_PREDICATE_NORMAL;
      }
      inst->saturate = instr->dest.saturate;
      break;

   case nir_op_fmax:
   case nir_op_imax:
   case nir_op_umax:
      if (devinfo->gen >= 6) {
         inst = bld.emit(BRW_OPCODE_SEL, result, op[0], op[1]);
         inst->conditional_mod = BRW_CONDITIONAL_GE;
      } else {
         bld.CMP(bld.null_reg_d(), op[0], op[1], BRW_CONDITIONAL_GE);
         inst = bld.SEL(result, op[0], op[1]);
         inst->predicate = BRW_PREDICATE_NORMAL;
      }
      inst->saturate = instr->dest.saturate;
      break;

   case nir_op_pack_snorm_2x16:
   case nir_op_pack_snorm_4x8:
   case nir_op_pack_unorm_2x16:
   case nir_op_pack_unorm_4x8:
   case nir_op_unpack_snorm_2x16:
   case nir_op_unpack_snorm_4x8:
   case nir_op_unpack_unorm_2x16:
   case nir_op_unpack_unorm_4x8:
   case nir_op_unpack_half_2x16:
   case nir_op_pack_half_2x16:
      unreachable("not reached: should be handled by lower_packing_builtins");

   case nir_op_unpack_half_2x16_split_x:
      inst = bld.emit(FS_OPCODE_UNPACK_HALF_2x16_SPLIT_X, result, op[0]);
      inst->saturate = instr->dest.saturate;
      break;
   case nir_op_unpack_half_2x16_split_y:
      inst = bld.emit(FS_OPCODE_UNPACK_HALF_2x16_SPLIT_Y, result, op[0]);
      inst->saturate = instr->dest.saturate;
      break;

   case nir_op_fpow:
      inst = bld.emit(SHADER_OPCODE_POW, result, op[0], op[1]);
      inst->saturate = instr->dest.saturate;
      break;

   case nir_op_bitfield_reverse:
      bld.BFREV(result, op[0]);
      break;

   case nir_op_bit_count:
      bld.CBIT(result, op[0]);
      break;

   case nir_op_ufind_msb:
   case nir_op_ifind_msb: {
      bld.FBH(retype(result, BRW_REGISTER_TYPE_UD), op[0]);

      /* FBH counts from the MSB side, while GLSL's findMSB() wants the count
       * from the LSB side. If FBH didn't return an error (0xFFFFFFFF), then
       * subtract the result from 31 to convert the MSB count into an LSB count.
       */
      bld.CMP(bld.null_reg_d(), result, brw_imm_d(-1), BRW_CONDITIONAL_NZ);

      inst = bld.ADD(result, result, brw_imm_d(31));
      inst->predicate = BRW_PREDICATE_NORMAL;
      inst->src[0].negate = true;
      break;
   }

   case nir_op_find_lsb:
      bld.FBL(result, op[0]);
      break;

   case nir_op_ubitfield_extract:
   case nir_op_ibitfield_extract:
      unreachable("should have been lowered");
   case nir_op_ubfe:
   case nir_op_ibfe:
      bld.BFE(result, op[2], op[1], op[0]);
      break;
   case nir_op_bfm:
      bld.BFI1(result, op[0], op[1]);
      break;
   case nir_op_bfi:
      bld.BFI2(result, op[0], op[1], op[2]);
      break;

   case nir_op_bitfield_insert:
      unreachable("not reached: should have been lowered");

   case nir_op_ishl:
      bld.SHL(result, op[0], op[1]);
      break;
   case nir_op_ishr:
      bld.ASR(result, op[0], op[1]);
      break;
   case nir_op_ushr:
      bld.SHR(result, op[0], op[1]);
      break;

   case nir_op_pack_half_2x16_split:
      bld.emit(FS_OPCODE_PACK_HALF_2x16_SPLIT, result, op[0], op[1]);
      break;

   case nir_op_ffma:
      inst = bld.MAD(result, op[2], op[1], op[0]);
      inst->saturate = instr->dest.saturate;
      break;

   case nir_op_flrp:
      inst = bld.LRP(result, op[0], op[1], op[2]);
      inst->saturate = instr->dest.saturate;
      break;

   case nir_op_bcsel:
      if (optimize_frontfacing_ternary(instr, result))
         return;

      bld.CMP(bld.null_reg_d(), op[0], brw_imm_d(0), BRW_CONDITIONAL_NZ);
      inst = bld.SEL(result, op[1], op[2]);
      inst->predicate = BRW_PREDICATE_NORMAL;
      break;

<<<<<<< HEAD
   case nir_op_extract_ubyte:
   case nir_op_extract_ibyte: {
=======
   case nir_op_extract_u8:
   case nir_op_extract_i8: {
>>>>>>> 5b51b2e0
      nir_const_value *byte = nir_src_as_const_value(instr->src[1].src);
      bld.emit(SHADER_OPCODE_EXTRACT_BYTE,
               result, op[0], brw_imm_ud(byte->u[0]));
      break;
   }

<<<<<<< HEAD
   case nir_op_extract_uword:
   case nir_op_extract_iword: {
=======
   case nir_op_extract_u16:
   case nir_op_extract_i16: {
>>>>>>> 5b51b2e0
      nir_const_value *word = nir_src_as_const_value(instr->src[1].src);
      bld.emit(SHADER_OPCODE_EXTRACT_WORD,
               result, op[0], brw_imm_ud(word->u[0]));
      break;
   }

   default:
      unreachable("unhandled instruction");
   }

   /* If we need to do a boolean resolve, replace the result with -(x & 1)
    * to sign extend the low bit to 0/~0
    */
   if (devinfo->gen <= 5 &&
       (instr->instr.pass_flags & BRW_NIR_BOOLEAN_MASK) == BRW_NIR_BOOLEAN_NEEDS_RESOLVE) {
      fs_reg masked = vgrf(glsl_type::int_type);
      bld.AND(masked, result, brw_imm_d(1));
      masked.negate = true;
      bld.MOV(retype(result, BRW_REGISTER_TYPE_D), masked);
   }
}

void
fs_visitor::nir_emit_load_const(const fs_builder &bld,
                                nir_load_const_instr *instr)
{
   fs_reg reg = bld.vgrf(BRW_REGISTER_TYPE_D, instr->def.num_components);

   for (unsigned i = 0; i < instr->def.num_components; i++)
      bld.MOV(offset(reg, bld, i), brw_imm_d(instr->value.i[i]));

   nir_ssa_values[instr->def.index] = reg;
}

void
fs_visitor::nir_emit_undef(const fs_builder &bld, nir_ssa_undef_instr *instr)
{
   nir_ssa_values[instr->def.index] = bld.vgrf(BRW_REGISTER_TYPE_D,
                                               instr->def.num_components);
}

fs_reg
fs_visitor::get_nir_src(nir_src src)
{
   fs_reg reg;
   if (src.is_ssa) {
      reg = nir_ssa_values[src.ssa->index];
   } else {
      /* We don't handle indirects on locals */
      assert(src.reg.indirect == NULL);
      reg = offset(nir_locals[src.reg.reg->index], bld,
                   src.reg.base_offset * src.reg.reg->num_components);
   }

   /* to avoid floating-point denorm flushing problems, set the type by
    * default to D - instructions that need floating point semantics will set
    * this to F if they need to
    */
   return retype(reg, BRW_REGISTER_TYPE_D);
}

fs_reg
fs_visitor::get_nir_dest(nir_dest dest)
{
   if (dest.is_ssa) {
      nir_ssa_values[dest.ssa.index] = bld.vgrf(BRW_REGISTER_TYPE_F,
                                                dest.ssa.num_components);
      return nir_ssa_values[dest.ssa.index];
   } else {
      /* We don't handle indirects on locals */
      assert(dest.reg.indirect == NULL);
      return offset(nir_locals[dest.reg.reg->index], bld,
                    dest.reg.base_offset * dest.reg.reg->num_components);
   }
}

fs_reg
fs_visitor::get_nir_image_deref(const nir_deref_var *deref)
{
   fs_reg image(UNIFORM, deref->var->data.driver_location / 4,
                BRW_REGISTER_TYPE_UD);
   fs_reg indirect;
   unsigned indirect_max = 0;

   for (const nir_deref *tail = &deref->deref; tail->child;
        tail = tail->child) {
      const nir_deref_array *deref_array = nir_deref_as_array(tail->child);
      assert(tail->child->deref_type == nir_deref_type_array);
      const unsigned size = glsl_get_length(tail->type);
      const unsigned element_size = type_size_scalar(deref_array->deref.type);
      const unsigned base = MIN2(deref_array->base_offset, size - 1);
      image = offset(image, bld, base * element_size);

      if (deref_array->deref_array_type == nir_deref_array_type_indirect) {
         fs_reg tmp = vgrf(glsl_type::uint_type);

         if (devinfo->gen == 7 && !devinfo->is_haswell) {
            /* IVB hangs when trying to access an invalid surface index with
             * the dataport.  According to the spec "if the index used to
             * select an individual element is negative or greater than or
             * equal to the size of the array, the results of the operation
             * are undefined but may not lead to termination" -- which is one
             * of the possible outcomes of the hang.  Clamp the index to
             * prevent access outside of the array bounds.
             */
            bld.emit_minmax(tmp, retype(get_nir_src(deref_array->indirect),
                                        BRW_REGISTER_TYPE_UD),
                            brw_imm_ud(size - base - 1), BRW_CONDITIONAL_L);
         } else {
            bld.MOV(tmp, get_nir_src(deref_array->indirect));
         }

         indirect_max += element_size * (tail->type->length - 1);

         bld.MUL(tmp, tmp, brw_imm_ud(element_size * 4));
         if (indirect.file == BAD_FILE) {
            indirect = tmp;
         } else {
            bld.ADD(indirect, indirect, tmp);
         }
      }
   }

   if (indirect.file == BAD_FILE) {
      return image;
   } else {
      /* Emit a pile of MOVs to load the uniform into a temporary.  The
       * dead-code elimination pass will get rid of what we don't use.
       */
      fs_reg tmp = bld.vgrf(BRW_REGISTER_TYPE_UD, BRW_IMAGE_PARAM_SIZE);
      for (unsigned j = 0; j < BRW_IMAGE_PARAM_SIZE; j++) {
         bld.emit(SHADER_OPCODE_MOV_INDIRECT,
                  offset(tmp, bld, j), offset(image, bld, j),
                  indirect, brw_imm_ud((indirect_max + 1) * 4));
      }
      return tmp;
   }
}

void
fs_visitor::emit_percomp(const fs_builder &bld, const fs_inst &inst,
                         unsigned wr_mask)
{
   for (unsigned i = 0; i < 4; i++) {
      if (!((wr_mask >> i) & 1))
         continue;

      fs_inst *new_inst = new(mem_ctx) fs_inst(inst);
      new_inst->dst = offset(new_inst->dst, bld, i);
      for (unsigned j = 0; j < new_inst->sources; j++)
         if (new_inst->src[j].file == VGRF)
            new_inst->src[j] = offset(new_inst->src[j], bld, i);

      bld.emit(new_inst);
   }
}

/**
 * Get the matching channel register datatype for an image intrinsic of the
 * specified GLSL image type.
 */
static brw_reg_type
get_image_base_type(const glsl_type *type)
{
   switch ((glsl_base_type)type->sampler_type) {
   case GLSL_TYPE_UINT:
      return BRW_REGISTER_TYPE_UD;
   case GLSL_TYPE_INT:
      return BRW_REGISTER_TYPE_D;
   case GLSL_TYPE_FLOAT:
      return BRW_REGISTER_TYPE_F;
   default:
      unreachable("Not reached.");
   }
}

/**
 * Get the appropriate atomic op for an image atomic intrinsic.
 */
static unsigned
get_image_atomic_op(nir_intrinsic_op op, const glsl_type *type)
{
   switch (op) {
   case nir_intrinsic_image_atomic_add:
      return BRW_AOP_ADD;
   case nir_intrinsic_image_atomic_min:
      return (get_image_base_type(type) == BRW_REGISTER_TYPE_D ?
              BRW_AOP_IMIN : BRW_AOP_UMIN);
   case nir_intrinsic_image_atomic_max:
      return (get_image_base_type(type) == BRW_REGISTER_TYPE_D ?
              BRW_AOP_IMAX : BRW_AOP_UMAX);
   case nir_intrinsic_image_atomic_and:
      return BRW_AOP_AND;
   case nir_intrinsic_image_atomic_or:
      return BRW_AOP_OR;
   case nir_intrinsic_image_atomic_xor:
      return BRW_AOP_XOR;
   case nir_intrinsic_image_atomic_exchange:
      return BRW_AOP_MOV;
   case nir_intrinsic_image_atomic_comp_swap:
      return BRW_AOP_CMPWR;
   default:
      unreachable("Not reachable.");
   }
}

static fs_inst *
emit_pixel_interpolater_send(const fs_builder &bld,
                             enum opcode opcode,
                             const fs_reg &dst,
                             const fs_reg &src,
                             const fs_reg &desc,
                             glsl_interp_qualifier interpolation)
{
   fs_inst *inst;
   fs_reg payload;
   int mlen;

   if (src.file == BAD_FILE) {
      /* Dummy payload */
      payload = bld.vgrf(BRW_REGISTER_TYPE_F, 1);
      mlen = 1;
   } else {
      payload = src;
      mlen = 2 * bld.dispatch_width() / 8;
   }

   inst = bld.emit(opcode, dst, payload, desc);
   inst->mlen = mlen;
   /* 2 floats per slot returned */
   inst->regs_written = 2 * bld.dispatch_width() / 8;
   inst->pi_noperspective = interpolation == INTERP_QUALIFIER_NOPERSPECTIVE;

   return inst;
}

/**
 * Computes 1 << x, given a D/UD register containing some value x.
 */
static fs_reg
intexp2(const fs_builder &bld, const fs_reg &x)
{
   assert(x.type == BRW_REGISTER_TYPE_UD || x.type == BRW_REGISTER_TYPE_D);

   fs_reg result = bld.vgrf(x.type, 1);
   fs_reg one = bld.vgrf(x.type, 1);

   bld.MOV(one, retype(brw_imm_d(1), one.type));
   bld.SHL(result, one, x);
   return result;
}

void
fs_visitor::emit_gs_end_primitive(const nir_src &vertex_count_nir_src)
{
   assert(stage == MESA_SHADER_GEOMETRY);

   struct brw_gs_prog_data *gs_prog_data =
      (struct brw_gs_prog_data *) prog_data;

   /* We can only do EndPrimitive() functionality when the control data
    * consists of cut bits.  Fortunately, the only time it isn't is when the
    * output type is points, in which case EndPrimitive() is a no-op.
    */
   if (gs_prog_data->control_data_format !=
       GEN7_GS_CONTROL_DATA_FORMAT_GSCTL_CUT) {
      return;
   }

   /* Cut bits use one bit per vertex. */
   assert(gs_compile->control_data_bits_per_vertex == 1);

   fs_reg vertex_count = get_nir_src(vertex_count_nir_src);
   vertex_count.type = BRW_REGISTER_TYPE_UD;

   /* Cut bit n should be set to 1 if EndPrimitive() was called after emitting
    * vertex n, 0 otherwise.  So all we need to do here is mark bit
    * (vertex_count - 1) % 32 in the cut_bits register to indicate that
    * EndPrimitive() was called after emitting vertex (vertex_count - 1);
    * vec4_gs_visitor::emit_control_data_bits() will take care of the rest.
    *
    * Note that if EndPrimitive() is called before emitting any vertices, this
    * will cause us to set bit 31 of the control_data_bits register to 1.
    * That's fine because:
    *
    * - If max_vertices < 32, then vertex number 31 (zero-based) will never be
    *   output, so the hardware will ignore cut bit 31.
    *
    * - If max_vertices == 32, then vertex number 31 is guaranteed to be the
    *   last vertex, so setting cut bit 31 has no effect (since the primitive
    *   is automatically ended when the GS terminates).
    *
    * - If max_vertices > 32, then the ir_emit_vertex visitor will reset the
    *   control_data_bits register to 0 when the first vertex is emitted.
    */

   const fs_builder abld = bld.annotate("end primitive");

   /* control_data_bits |= 1 << ((vertex_count - 1) % 32) */
   fs_reg prev_count = bld.vgrf(BRW_REGISTER_TYPE_UD, 1);
   abld.ADD(prev_count, vertex_count, brw_imm_ud(0xffffffffu));
   fs_reg mask = intexp2(abld, prev_count);
   /* Note: we're relying on the fact that the GEN SHL instruction only pays
    * attention to the lower 5 bits of its second source argument, so on this
    * architecture, 1 << (vertex_count - 1) is equivalent to 1 <<
    * ((vertex_count - 1) % 32).
    */
   abld.OR(this->control_data_bits, this->control_data_bits, mask);
}

void
fs_visitor::emit_gs_control_data_bits(const fs_reg &vertex_count)
{
   assert(stage == MESA_SHADER_GEOMETRY);
   assert(gs_compile->control_data_bits_per_vertex != 0);

   struct brw_gs_prog_data *gs_prog_data =
      (struct brw_gs_prog_data *) prog_data;

   const fs_builder abld = bld.annotate("emit control data bits");
   const fs_builder fwa_bld = bld.exec_all();

   /* We use a single UD register to accumulate control data bits (32 bits
    * for each of the SIMD8 channels).  So we need to write a DWord (32 bits)
    * at a time.
    *
    * Unfortunately, the URB_WRITE_SIMD8 message uses 128-bit (OWord) offsets.
    * We have select a 128-bit group via the Global and Per-Slot Offsets, then
    * use the Channel Mask phase to enable/disable which DWord within that
    * group to write.  (Remember, different SIMD8 channels may have emitted
    * different numbers of vertices, so we may need per-slot offsets.)
    *
    * Channel masking presents an annoying problem: we may have to replicate
    * the data up to 4 times:
    *
    * Msg = Handles, Per-Slot Offsets, Channel Masks, Data, Data, Data, Data.
    *
    * To avoid penalizing shaders that emit a small number of vertices, we
    * can avoid these sometimes: if the size of the control data header is
    * <= 128 bits, then there is only 1 OWord.  All SIMD8 channels will land
    * land in the same 128-bit group, so we can skip per-slot offsets.
    *
    * Similarly, if the control data header is <= 32 bits, there is only one
    * DWord, so we can skip channel masks.
    */
   enum opcode opcode = SHADER_OPCODE_URB_WRITE_SIMD8;

   fs_reg channel_mask, per_slot_offset;

   if (gs_compile->control_data_header_size_bits > 32) {
      opcode = SHADER_OPCODE_URB_WRITE_SIMD8_MASKED;
      channel_mask = vgrf(glsl_type::uint_type);
   }

   if (gs_compile->control_data_header_size_bits > 128) {
      opcode = SHADER_OPCODE_URB_WRITE_SIMD8_MASKED_PER_SLOT;
      per_slot_offset = vgrf(glsl_type::uint_type);
   }

   /* Figure out which DWord we're trying to write to using the formula:
    *
    *    dword_index = (vertex_count - 1) * bits_per_vertex / 32
    *
    * Since bits_per_vertex is a power of two, and is known at compile
    * time, this can be optimized to:
    *
    *    dword_index = (vertex_count - 1) >> (6 - log2(bits_per_vertex))
    */
   if (opcode != SHADER_OPCODE_URB_WRITE_SIMD8) {
      fs_reg dword_index = bld.vgrf(BRW_REGISTER_TYPE_UD, 1);
      fs_reg prev_count = bld.vgrf(BRW_REGISTER_TYPE_UD, 1);
      abld.ADD(prev_count, vertex_count, brw_imm_ud(0xffffffffu));
      unsigned log2_bits_per_vertex =
         _mesa_fls(gs_compile->control_data_bits_per_vertex);
      abld.SHR(dword_index, prev_count, brw_imm_ud(6u - log2_bits_per_vertex));

      if (per_slot_offset.file != BAD_FILE) {
         /* Set the per-slot offset to dword_index / 4, so that we'll write to
          * the appropriate OWord within the control data header.
          */
         abld.SHR(per_slot_offset, dword_index, brw_imm_ud(2u));
      }

      /* Set the channel masks to 1 << (dword_index % 4), so that we'll
       * write to the appropriate DWORD within the OWORD.
       */
      fs_reg channel = bld.vgrf(BRW_REGISTER_TYPE_UD, 1);
      fwa_bld.AND(channel, dword_index, brw_imm_ud(3u));
      channel_mask = intexp2(fwa_bld, channel);
      /* Then the channel masks need to be in bits 23:16. */
      fwa_bld.SHL(channel_mask, channel_mask, brw_imm_ud(16u));
   }

   /* Store the control data bits in the message payload and send it. */
   int mlen = 2;
   if (channel_mask.file != BAD_FILE)
      mlen += 4; /* channel masks, plus 3 extra copies of the data */
   if (per_slot_offset.file != BAD_FILE)
      mlen++;

   fs_reg payload = bld.vgrf(BRW_REGISTER_TYPE_UD, mlen);
   fs_reg *sources = ralloc_array(mem_ctx, fs_reg, mlen);
   int i = 0;
   sources[i++] = fs_reg(retype(brw_vec8_grf(1, 0), BRW_REGISTER_TYPE_UD));
   if (per_slot_offset.file != BAD_FILE)
      sources[i++] = per_slot_offset;
   if (channel_mask.file != BAD_FILE)
      sources[i++] = channel_mask;
   while (i < mlen) {
      sources[i++] = this->control_data_bits;
   }

   abld.LOAD_PAYLOAD(payload, sources, mlen, mlen);
   fs_inst *inst = abld.emit(opcode, reg_undef, payload);
   inst->mlen = mlen;
   /* We need to increment Global Offset by 256-bits to make room for
    * Broadwell's extra "Vertex Count" payload at the beginning of the
    * URB entry.  Since this is an OWord message, Global Offset is counted
    * in 128-bit units, so we must set it to 2.
    */
   if (gs_prog_data->static_vertex_count == -1)
      inst->offset = 2;
}

void
fs_visitor::set_gs_stream_control_data_bits(const fs_reg &vertex_count,
                                            unsigned stream_id)
{
   /* control_data_bits |= stream_id << ((2 * (vertex_count - 1)) % 32) */

   /* Note: we are calling this *before* increasing vertex_count, so
    * this->vertex_count == vertex_count - 1 in the formula above.
    */

   /* Stream mode uses 2 bits per vertex */
   assert(gs_compile->control_data_bits_per_vertex == 2);

   /* Must be a valid stream */
   assert(stream_id >= 0 && stream_id < MAX_VERTEX_STREAMS);

   /* Control data bits are initialized to 0 so we don't have to set any
    * bits when sending vertices to stream 0.
    */
   if (stream_id == 0)
      return;

   const fs_builder abld = bld.annotate("set stream control data bits", NULL);

   /* reg::sid = stream_id */
   fs_reg sid = bld.vgrf(BRW_REGISTER_TYPE_UD, 1);
   abld.MOV(sid, brw_imm_ud(stream_id));

   /* reg:shift_count = 2 * (vertex_count - 1) */
   fs_reg shift_count = bld.vgrf(BRW_REGISTER_TYPE_UD, 1);
   abld.SHL(shift_count, vertex_count, brw_imm_ud(1u));

   /* Note: we're relying on the fact that the GEN SHL instruction only pays
    * attention to the lower 5 bits of its second source argument, so on this
    * architecture, stream_id << 2 * (vertex_count - 1) is equivalent to
    * stream_id << ((2 * (vertex_count - 1)) % 32).
    */
   fs_reg mask = bld.vgrf(BRW_REGISTER_TYPE_UD, 1);
   abld.SHL(mask, sid, shift_count);
   abld.OR(this->control_data_bits, this->control_data_bits, mask);
}

void
fs_visitor::emit_gs_vertex(const nir_src &vertex_count_nir_src,
                           unsigned stream_id)
{
   assert(stage == MESA_SHADER_GEOMETRY);

   struct brw_gs_prog_data *gs_prog_data =
      (struct brw_gs_prog_data *) prog_data;

   fs_reg vertex_count = get_nir_src(vertex_count_nir_src);
   vertex_count.type = BRW_REGISTER_TYPE_UD;

   /* Haswell and later hardware ignores the "Render Stream Select" bits
    * from the 3DSTATE_STREAMOUT packet when the SOL stage is disabled,
    * and instead sends all primitives down the pipeline for rasterization.
    * If the SOL stage is enabled, "Render Stream Select" is honored and
    * primitives bound to non-zero streams are discarded after stream output.
    *
    * Since the only purpose of primives sent to non-zero streams is to
    * be recorded by transform feedback, we can simply discard all geometry
    * bound to these streams when transform feedback is disabled.
    */
   if (stream_id > 0 && !nir->info.has_transform_feedback_varyings)
      return;

   /* If we're outputting 32 control data bits or less, then we can wait
    * until the shader is over to output them all.  Otherwise we need to
    * output them as we go.  Now is the time to do it, since we're about to
    * output the vertex_count'th vertex, so it's guaranteed that the
    * control data bits associated with the (vertex_count - 1)th vertex are
    * correct.
    */
   if (gs_compile->control_data_header_size_bits > 32) {
      const fs_builder abld =
         bld.annotate("emit vertex: emit control data bits");

      /* Only emit control data bits if we've finished accumulating a batch
       * of 32 bits.  This is the case when:
       *
       *     (vertex_count * bits_per_vertex) % 32 == 0
       *
       * (in other words, when the last 5 bits of vertex_count *
       * bits_per_vertex are 0).  Assuming bits_per_vertex == 2^n for some
       * integer n (which is always the case, since bits_per_vertex is
       * always 1 or 2), this is equivalent to requiring that the last 5-n
       * bits of vertex_count are 0:
       *
       *     vertex_count & (2^(5-n) - 1) == 0
       *
       * 2^(5-n) == 2^5 / 2^n == 32 / bits_per_vertex, so this is
       * equivalent to:
       *
       *     vertex_count & (32 / bits_per_vertex - 1) == 0
       *
       * TODO: If vertex_count is an immediate, we could do some of this math
       *       at compile time...
       */
      fs_inst *inst =
         abld.AND(bld.null_reg_d(), vertex_count,
                  brw_imm_ud(32u / gs_compile->control_data_bits_per_vertex - 1u));
      inst->conditional_mod = BRW_CONDITIONAL_Z;

      abld.IF(BRW_PREDICATE_NORMAL);
      /* If vertex_count is 0, then no control data bits have been
       * accumulated yet, so we can skip emitting them.
       */
      abld.CMP(bld.null_reg_d(), vertex_count, brw_imm_ud(0u),
               BRW_CONDITIONAL_NEQ);
      abld.IF(BRW_PREDICATE_NORMAL);
      emit_gs_control_data_bits(vertex_count);
      abld.emit(BRW_OPCODE_ENDIF);

      /* Reset control_data_bits to 0 so we can start accumulating a new
       * batch.
       *
       * Note: in the case where vertex_count == 0, this neutralizes the
       * effect of any call to EndPrimitive() that the shader may have
       * made before outputting its first vertex.
       */
      inst = abld.MOV(this->control_data_bits, brw_imm_ud(0u));
      inst->force_writemask_all = true;
      abld.emit(BRW_OPCODE_ENDIF);
   }

   emit_urb_writes(vertex_count);

   /* In stream mode we have to set control data bits for all vertices
    * unless we have disabled control data bits completely (which we do
    * do for GL_POINTS outputs that don't use streams).
    */
   if (gs_compile->control_data_header_size_bits > 0 &&
       gs_prog_data->control_data_format ==
          GEN7_GS_CONTROL_DATA_FORMAT_GSCTL_SID) {
      set_gs_stream_control_data_bits(vertex_count, stream_id);
   }
}

void
fs_visitor::emit_gs_input_load(const fs_reg &dst,
                               const nir_src &vertex_src,
                               unsigned base_offset,
                               const nir_src &offset_src,
                               unsigned num_components)
{
   struct brw_gs_prog_data *gs_prog_data = (struct brw_gs_prog_data *) prog_data;

   nir_const_value *vertex_const = nir_src_as_const_value(vertex_src);
   nir_const_value *offset_const = nir_src_as_const_value(offset_src);
   const unsigned push_reg_count = gs_prog_data->base.urb_read_length * 8;

   /* Offset 0 is the VUE header, which contains VARYING_SLOT_LAYER [.y],
    * VARYING_SLOT_VIEWPORT [.z], and VARYING_SLOT_PSIZ [.w].  Only
    * gl_PointSize is available as a GS input, however, so it must be that.
    */
   const bool is_point_size = (base_offset == 0);

   if (offset_const != NULL && vertex_const != NULL &&
       4 * (base_offset + offset_const->u[0]) < push_reg_count) {
      int imm_offset = (base_offset + offset_const->u[0]) * 4 +
                       vertex_const->u[0] * push_reg_count;
      /* This input was pushed into registers. */
      if (is_point_size) {
         /* gl_PointSize comes in .w */
         assert(imm_offset == 0);
         bld.MOV(dst, fs_reg(ATTR, imm_offset + 3, dst.type));
      } else {
         for (unsigned i = 0; i < num_components; i++) {
            bld.MOV(offset(dst, bld, i),
                    fs_reg(ATTR, imm_offset + i, dst.type));
         }
      }
   } else {
      /* Resort to the pull model.  Ensure the VUE handles are provided. */
      gs_prog_data->base.include_vue_handles = true;

      unsigned first_icp_handle = gs_prog_data->include_primitive_id ? 3 : 2;
      fs_reg icp_handle;

      if (vertex_const) {
         /* The vertex index is constant; just select the proper URB handle. */
         icp_handle =
            retype(brw_vec8_grf(first_icp_handle + vertex_const->i[0], 0),
                   BRW_REGISTER_TYPE_UD);
      } else {
         /* The vertex index is non-constant.  We need to use indirect
          * addressing to fetch the proper URB handle.
          *
          * First, we start with the sequence <7, 6, 5, 4, 3, 2, 1, 0>
          * indicating that channel <n> should read the handle from
          * DWord <n>.  We convert that to bytes by multiplying by 4.
          *
          * Next, we convert the vertex index to bytes by multiplying
          * by 32 (shifting by 5), and add the two together.  This is
          * the final indirect byte offset.
          */
         fs_reg sequence = bld.vgrf(BRW_REGISTER_TYPE_W, 1);
         fs_reg channel_offsets = bld.vgrf(BRW_REGISTER_TYPE_UD, 1);
         fs_reg vertex_offset_bytes = bld.vgrf(BRW_REGISTER_TYPE_UD, 1);
         fs_reg icp_offset_bytes = bld.vgrf(BRW_REGISTER_TYPE_UD, 1);
         icp_handle = bld.vgrf(BRW_REGISTER_TYPE_UD, 1);

         /* sequence = <7, 6, 5, 4, 3, 2, 1, 0> */
         bld.MOV(sequence, fs_reg(brw_imm_v(0x76543210)));
         /* channel_offsets = 4 * sequence = <28, 24, 20, 16, 12, 8, 4, 0> */
         bld.SHL(channel_offsets, sequence, brw_imm_ud(2u));
         /* Convert vertex_index to bytes (multiply by 32) */
         bld.SHL(vertex_offset_bytes,
                 retype(get_nir_src(vertex_src), BRW_REGISTER_TYPE_UD),
                 brw_imm_ud(5u));
         bld.ADD(icp_offset_bytes, vertex_offset_bytes, channel_offsets);

         /* Use first_icp_handle as the base offset.  There is one register
          * of URB handles per vertex, so inform the register allocator that
          * we might read up to nir->info.gs.vertices_in registers.
          */
         bld.emit(SHADER_OPCODE_MOV_INDIRECT, icp_handle,
                  fs_reg(brw_vec8_grf(first_icp_handle, 0)),
                  fs_reg(icp_offset_bytes),
                  brw_imm_ud(nir->info.gs.vertices_in * REG_SIZE));
      }

      fs_inst *inst;
      if (offset_const) {
         /* Constant indexing - use global offset. */
         inst = bld.emit(SHADER_OPCODE_URB_READ_SIMD8, dst, icp_handle);
         inst->offset = base_offset + offset_const->u[0];
         inst->base_mrf = -1;
         inst->mlen = 1;
         inst->regs_written = num_components;
      } else {
         /* Indirect indexing - use per-slot offsets as well. */
         const fs_reg srcs[] = { icp_handle, get_nir_src(offset_src) };
         fs_reg payload = bld.vgrf(BRW_REGISTER_TYPE_UD, 2);
         bld.LOAD_PAYLOAD(payload, srcs, ARRAY_SIZE(srcs), 0);

         inst = bld.emit(SHADER_OPCODE_URB_READ_SIMD8_PER_SLOT, dst, payload);
         inst->offset = base_offset;
         inst->base_mrf = -1;
         inst->mlen = 2;
         inst->regs_written = num_components;
      }

      if (is_point_size) {
         /* Read the whole VUE header (because of alignment) and read .w. */
         fs_reg tmp = bld.vgrf(dst.type, 4);
         inst->dst = tmp;
         inst->regs_written = 4;
         bld.MOV(dst, offset(tmp, bld, 3));
      }
   }
}

fs_reg
fs_visitor::get_indirect_offset(nir_intrinsic_instr *instr)
{
   nir_src *offset_src = nir_get_io_offset_src(instr);
   nir_const_value *const_value = nir_src_as_const_value(*offset_src);

   if (const_value) {
      /* The only constant offset we should find is 0.  brw_nir.c's
       * add_const_offset_to_base() will fold other constant offsets
       * into instr->const_index[0].
       */
      assert(const_value->u[0] == 0);
      return fs_reg();
   }

   return get_nir_src(*offset_src);
}

void
fs_visitor::nir_emit_vs_intrinsic(const fs_builder &bld,
                                  nir_intrinsic_instr *instr)
{
   assert(stage == MESA_SHADER_VERTEX);

   fs_reg dest;
   if (nir_intrinsic_infos[instr->intrinsic].has_dest)
      dest = get_nir_dest(instr->dest);

   switch (instr->intrinsic) {
   case nir_intrinsic_load_vertex_id:
      unreachable("should be lowered by lower_vertex_id()");

   case nir_intrinsic_load_vertex_id_zero_base:
   case nir_intrinsic_load_base_vertex:
   case nir_intrinsic_load_instance_id:
   case nir_intrinsic_load_base_instance:
   case nir_intrinsic_load_draw_id: {
      gl_system_value sv = nir_system_value_from_intrinsic(instr->intrinsic);
      fs_reg val = nir_system_values[sv];
      assert(val.file != BAD_FILE);
      dest.type = val.type;
      bld.MOV(dest, val);
      break;
   }

   default:
      nir_emit_intrinsic(bld, instr);
      break;
   }
}

void
fs_visitor::nir_emit_tes_intrinsic(const fs_builder &bld,
                                   nir_intrinsic_instr *instr)
{
   assert(stage == MESA_SHADER_TESS_EVAL);
   struct brw_tes_prog_data *tes_prog_data = (struct brw_tes_prog_data *) prog_data;

   fs_reg dest;
   if (nir_intrinsic_infos[instr->intrinsic].has_dest)
      dest = get_nir_dest(instr->dest);

   switch (instr->intrinsic) {
   case nir_intrinsic_load_primitive_id:
      bld.MOV(dest, fs_reg(brw_vec1_grf(0, 1)));
      break;
   case nir_intrinsic_load_tess_coord:
      /* gl_TessCoord is part of the payload in g1-3 */
      for (unsigned i = 0; i < 3; i++) {
         bld.MOV(offset(dest, bld, i), fs_reg(brw_vec8_grf(1 + i, 0)));
      }
      break;

   case nir_intrinsic_load_tess_level_outer:
      /* When the TES reads gl_TessLevelOuter, we ensure that the patch header
       * appears as a push-model input.  So, we can simply use the ATTR file
       * rather than issuing URB read messages.  The data is stored in the
       * high DWords in reverse order - DWord 7 contains .x, DWord 6 contains
       * .y, and so on.
       */
      switch (tes_prog_data->domain) {
      case BRW_TESS_DOMAIN_QUAD:
         for (unsigned i = 0; i < 4; i++)
            bld.MOV(offset(dest, bld, i), component(fs_reg(ATTR, 0), 7 - i));
         break;
      case BRW_TESS_DOMAIN_TRI:
         for (unsigned i = 0; i < 3; i++)
            bld.MOV(offset(dest, bld, i), component(fs_reg(ATTR, 0), 7 - i));
         break;
      case BRW_TESS_DOMAIN_ISOLINE:
         for (unsigned i = 0; i < 2; i++)
            bld.MOV(offset(dest, bld, i), component(fs_reg(ATTR, 0), 7 - i));
         break;
      }
      break;

   case nir_intrinsic_load_tess_level_inner:
      /* When the TES reads gl_TessLevelInner, we ensure that the patch header
       * appears as a push-model input.  So, we can simply use the ATTR file
       * rather than issuing URB read messages.
       */
      switch (tes_prog_data->domain) {
      case BRW_TESS_DOMAIN_QUAD:
         bld.MOV(dest, component(fs_reg(ATTR, 0), 3));
         bld.MOV(offset(dest, bld, 1), component(fs_reg(ATTR, 0), 2));
         break;
      case BRW_TESS_DOMAIN_TRI:
         bld.MOV(dest, component(fs_reg(ATTR, 0), 4));
         break;
      case BRW_TESS_DOMAIN_ISOLINE:
         /* ignore - value is undefined */
         break;
      }
      break;

   case nir_intrinsic_load_input:
   case nir_intrinsic_load_per_vertex_input: {
      fs_reg indirect_offset = get_indirect_offset(instr);
      unsigned imm_offset = instr->const_index[0];

      fs_inst *inst;
      if (indirect_offset.file == BAD_FILE) {
         /* Arbitrarily only push up to 32 vec4 slots worth of data,
          * which is 16 registers (since each holds 2 vec4 slots).
          */
         const unsigned max_push_slots = 32;
         if (imm_offset < max_push_slots) {
            fs_reg src = fs_reg(ATTR, imm_offset / 2, dest.type);
            for (int i = 0; i < instr->num_components; i++) {
               bld.MOV(offset(dest, bld, i),
                       component(src, 4 * (imm_offset % 2) + i));
            }
            tes_prog_data->base.urb_read_length =
               MAX2(tes_prog_data->base.urb_read_length,
                    DIV_ROUND_UP(imm_offset + 1, 2));
         } else {
            /* Replicate the patch handle to all enabled channels */
            const fs_reg srcs[] = {
               retype(brw_vec1_grf(0, 0), BRW_REGISTER_TYPE_UD)
            };
            fs_reg patch_handle = bld.vgrf(BRW_REGISTER_TYPE_UD, 1);
            bld.LOAD_PAYLOAD(patch_handle, srcs, ARRAY_SIZE(srcs), 0);

            inst = bld.emit(SHADER_OPCODE_URB_READ_SIMD8, dest, patch_handle);
            inst->mlen = 1;
            inst->offset = imm_offset;
            inst->base_mrf = -1;
            inst->regs_written = instr->num_components;
         }
      } else {
         /* Indirect indexing - use per-slot offsets as well. */
         const fs_reg srcs[] = {
            retype(brw_vec1_grf(0, 0), BRW_REGISTER_TYPE_UD),
            indirect_offset
         };
         fs_reg payload = bld.vgrf(BRW_REGISTER_TYPE_UD, 2);
         bld.LOAD_PAYLOAD(payload, srcs, ARRAY_SIZE(srcs), 0);

         inst = bld.emit(SHADER_OPCODE_URB_READ_SIMD8_PER_SLOT, dest, payload);
         inst->mlen = 2;
         inst->offset = imm_offset;
         inst->base_mrf = -1;
         inst->regs_written = instr->num_components;
      }
      break;
   }
   default:
      nir_emit_intrinsic(bld, instr);
      break;
   }
}

void
fs_visitor::nir_emit_gs_intrinsic(const fs_builder &bld,
                                  nir_intrinsic_instr *instr)
{
   assert(stage == MESA_SHADER_GEOMETRY);
   fs_reg indirect_offset;

   fs_reg dest;
   if (nir_intrinsic_infos[instr->intrinsic].has_dest)
      dest = get_nir_dest(instr->dest);

   switch (instr->intrinsic) {
   case nir_intrinsic_load_primitive_id:
      assert(stage == MESA_SHADER_GEOMETRY);
      assert(((struct brw_gs_prog_data *)prog_data)->include_primitive_id);
      bld.MOV(retype(dest, BRW_REGISTER_TYPE_UD),
              retype(fs_reg(brw_vec8_grf(2, 0)), BRW_REGISTER_TYPE_UD));
      break;

   case nir_intrinsic_load_input:
      unreachable("load_input intrinsics are invalid for the GS stage");

   case nir_intrinsic_load_per_vertex_input:
      emit_gs_input_load(dest, instr->src[0], instr->const_index[0],
                         instr->src[1], instr->num_components);
      break;

   case nir_intrinsic_emit_vertex_with_counter:
      emit_gs_vertex(instr->src[0], instr->const_index[0]);
      break;

   case nir_intrinsic_end_primitive_with_counter:
      emit_gs_end_primitive(instr->src[0]);
      break;

   case nir_intrinsic_set_vertex_count:
      bld.MOV(this->final_gs_vertex_count, get_nir_src(instr->src[0]));
      break;

   case nir_intrinsic_load_invocation_id: {
      fs_reg val = nir_system_values[SYSTEM_VALUE_INVOCATION_ID];
      assert(val.file != BAD_FILE);
      dest.type = val.type;
      bld.MOV(dest, val);
      break;
   }

   default:
      nir_emit_intrinsic(bld, instr);
      break;
   }
}

void
fs_visitor::nir_emit_fs_intrinsic(const fs_builder &bld,
                                  nir_intrinsic_instr *instr)
{
   assert(stage == MESA_SHADER_FRAGMENT);
   struct brw_wm_prog_data *wm_prog_data =
      (struct brw_wm_prog_data *) prog_data;

   fs_reg dest;
   if (nir_intrinsic_infos[instr->intrinsic].has_dest)
      dest = get_nir_dest(instr->dest);

   switch (instr->intrinsic) {
   case nir_intrinsic_load_front_face:
      bld.MOV(retype(dest, BRW_REGISTER_TYPE_D),
              *emit_frontfacing_interpolation());
      break;

   case nir_intrinsic_load_sample_pos: {
      fs_reg sample_pos = nir_system_values[SYSTEM_VALUE_SAMPLE_POS];
      assert(sample_pos.file != BAD_FILE);
      dest.type = sample_pos.type;
      bld.MOV(dest, sample_pos);
      bld.MOV(offset(dest, bld, 1), offset(sample_pos, bld, 1));
      break;
   }

   case nir_intrinsic_load_helper_invocation:
   case nir_intrinsic_load_sample_mask_in:
   case nir_intrinsic_load_sample_id: {
      gl_system_value sv = nir_system_value_from_intrinsic(instr->intrinsic);
      fs_reg val = nir_system_values[sv];
      assert(val.file != BAD_FILE);
      dest.type = val.type;
      bld.MOV(dest, val);
      break;
   }

   case nir_intrinsic_discard:
   case nir_intrinsic_discard_if: {
      /* We track our discarded pixels in f0.1.  By predicating on it, we can
       * update just the flag bits that aren't yet discarded.  If there's no
       * condition, we emit a CMP of g0 != g0, so all currently executing
       * channels will get turned off.
       */
      fs_inst *cmp;
      if (instr->intrinsic == nir_intrinsic_discard_if) {
         cmp = bld.CMP(bld.null_reg_f(), get_nir_src(instr->src[0]),
                       brw_imm_d(0), BRW_CONDITIONAL_Z);
      } else {
         fs_reg some_reg = fs_reg(retype(brw_vec8_grf(0, 0),
                                       BRW_REGISTER_TYPE_UW));
         cmp = bld.CMP(bld.null_reg_f(), some_reg, some_reg, BRW_CONDITIONAL_NZ);
      }
      cmp->predicate = BRW_PREDICATE_NORMAL;
      cmp->flag_subreg = 1;

      if (devinfo->gen >= 6) {
         emit_discard_jump();
      }
      break;
   }

   case nir_intrinsic_interp_var_at_centroid:
   case nir_intrinsic_interp_var_at_sample:
   case nir_intrinsic_interp_var_at_offset: {
      /* Handle ARB_gpu_shader5 interpolation intrinsics
       *
       * It's worth a quick word of explanation as to why we handle the full
       * variable-based interpolation intrinsic rather than a lowered version
       * with like we do for other inputs.  We have to do that because the way
       * we set up inputs doesn't allow us to use the already setup inputs for
       * interpolation.  At the beginning of the shader, we go through all of
       * the input variables and do the initial interpolation and put it in
       * the nir_inputs array based on its location as determined in
       * nir_lower_io.  If the input isn't used, dead code cleans up and
       * everything works fine.  However, when we get to the ARB_gpu_shader5
       * interpolation intrinsics, we need to reinterpolate the input
       * differently.  If we used an intrinsic that just had an index it would
       * only give us the offset into the nir_inputs array.  However, this is
       * useless because that value is post-interpolation and we need
       * pre-interpolation.  In order to get the actual location of the bits
       * we get from the vertex fetching hardware, we need the variable.
       */
      wm_prog_data->pulls_bary = true;

      fs_reg dst_xy = bld.vgrf(BRW_REGISTER_TYPE_F, 2);
      const glsl_interp_qualifier interpolation =
         (glsl_interp_qualifier) instr->variables[0]->var->data.interpolation;

      switch (instr->intrinsic) {
      case nir_intrinsic_interp_var_at_centroid:
         emit_pixel_interpolater_send(bld,
                                      FS_OPCODE_INTERPOLATE_AT_CENTROID,
                                      dst_xy,
                                      fs_reg(), /* src */
                                      brw_imm_ud(0u),
                                      interpolation);
         break;

      case nir_intrinsic_interp_var_at_sample: {
         nir_const_value *const_sample = nir_src_as_const_value(instr->src[0]);

         if (const_sample) {
            unsigned msg_data = const_sample->i[0] << 4;

            emit_pixel_interpolater_send(bld,
                                         FS_OPCODE_INTERPOLATE_AT_SAMPLE,
                                         dst_xy,
                                         fs_reg(), /* src */
                                         brw_imm_ud(msg_data),
                                         interpolation);
         } else {
            const fs_reg sample_src = retype(get_nir_src(instr->src[0]),
                                             BRW_REGISTER_TYPE_UD);

            if (nir_src_is_dynamically_uniform(instr->src[0])) {
               const fs_reg sample_id = bld.emit_uniformize(sample_src);
               const fs_reg msg_data = vgrf(glsl_type::uint_type);
               bld.exec_all().group(1, 0)
                  .SHL(msg_data, sample_id, brw_imm_ud(4u));
               emit_pixel_interpolater_send(bld,
                                            FS_OPCODE_INTERPOLATE_AT_SAMPLE,
                                            dst_xy,
                                            fs_reg(), /* src */
                                            msg_data,
                                            interpolation);
            } else {
               /* Make a loop that sends a message to the pixel interpolater
                * for the sample number in each live channel. If there are
                * multiple channels with the same sample number then these
                * will be handled simultaneously with a single interation of
                * the loop.
                */
               bld.emit(BRW_OPCODE_DO);

               /* Get the next live sample number into sample_id_reg */
               const fs_reg sample_id = bld.emit_uniformize(sample_src);

               /* Set the flag register so that we can perform the send
                * message on all channels that have the same sample number
                */
               bld.CMP(bld.null_reg_ud(),
                       sample_src, sample_id,
                       BRW_CONDITIONAL_EQ);
               const fs_reg msg_data = vgrf(glsl_type::uint_type);
               bld.exec_all().group(1, 0)
                  .SHL(msg_data, sample_id, brw_imm_ud(4u));
               fs_inst *inst =
                  emit_pixel_interpolater_send(bld,
                                               FS_OPCODE_INTERPOLATE_AT_SAMPLE,
                                               dst_xy,
                                               fs_reg(), /* src */
                                               msg_data,
                                               interpolation);
               set_predicate(BRW_PREDICATE_NORMAL, inst);

               /* Continue the loop if there are any live channels left */
               set_predicate_inv(BRW_PREDICATE_NORMAL,
                                 true, /* inverse */
                                 bld.emit(BRW_OPCODE_WHILE));
            }
         }

         break;
      }

      case nir_intrinsic_interp_var_at_offset: {
         nir_const_value *const_offset = nir_src_as_const_value(instr->src[0]);

         if (const_offset) {
            unsigned off_x = MIN2((int)(const_offset->f[0] * 16), 7) & 0xf;
            unsigned off_y = MIN2((int)(const_offset->f[1] * 16), 7) & 0xf;

            emit_pixel_interpolater_send(bld,
                                         FS_OPCODE_INTERPOLATE_AT_SHARED_OFFSET,
                                         dst_xy,
                                         fs_reg(), /* src */
                                         brw_imm_ud(off_x | (off_y << 4)),
                                         interpolation);
         } else {
            fs_reg src = vgrf(glsl_type::ivec2_type);
            fs_reg offset_src = retype(get_nir_src(instr->src[0]),
                                       BRW_REGISTER_TYPE_F);
            for (int i = 0; i < 2; i++) {
               fs_reg temp = vgrf(glsl_type::float_type);
               bld.MUL(temp, offset(offset_src, bld, i), brw_imm_f(16.0f));
               fs_reg itemp = vgrf(glsl_type::int_type);
               bld.MOV(itemp, temp);  /* float to int */

               /* Clamp the upper end of the range to +7/16.
                * ARB_gpu_shader5 requires that we support a maximum offset
                * of +0.5, which isn't representable in a S0.4 value -- if
                * we didn't clamp it, we'd end up with -8/16, which is the
                * opposite of what the shader author wanted.
                *
                * This is legal due to ARB_gpu_shader5's quantization
                * rules:
                *
                * "Not all values of <offset> may be supported; x and y
                * offsets may be rounded to fixed-point values with the
                * number of fraction bits given by the
                * implementation-dependent constant
                * FRAGMENT_INTERPOLATION_OFFSET_BITS"
                */
               set_condmod(BRW_CONDITIONAL_L,
                           bld.SEL(offset(src, bld, i), itemp, brw_imm_d(7)));
            }

            const enum opcode opcode = FS_OPCODE_INTERPOLATE_AT_PER_SLOT_OFFSET;
            emit_pixel_interpolater_send(bld,
                                         opcode,
                                         dst_xy,
                                         src,
                                         brw_imm_ud(0u),
                                         interpolation);
         }
         break;
      }

      default:
         unreachable("Invalid intrinsic");
      }

      for (unsigned j = 0; j < instr->num_components; j++) {
         fs_reg src = interp_reg(instr->variables[0]->var->data.location, j);
         src.type = dest.type;

         bld.emit(FS_OPCODE_LINTERP, dest, dst_xy, src);
         dest = offset(dest, bld, 1);
      }
      break;
   }
   default:
      nir_emit_intrinsic(bld, instr);
      break;
   }
}

void
fs_visitor::nir_emit_cs_intrinsic(const fs_builder &bld,
                                  nir_intrinsic_instr *instr)
{
   assert(stage == MESA_SHADER_COMPUTE);
   struct brw_cs_prog_data *cs_prog_data =
      (struct brw_cs_prog_data *) prog_data;

   fs_reg dest;
   if (nir_intrinsic_infos[instr->intrinsic].has_dest)
      dest = get_nir_dest(instr->dest);

   switch (instr->intrinsic) {
   case nir_intrinsic_barrier:
      emit_barrier();
      cs_prog_data->uses_barrier = true;
      break;

   case nir_intrinsic_load_local_invocation_id:
   case nir_intrinsic_load_work_group_id: {
      gl_system_value sv = nir_system_value_from_intrinsic(instr->intrinsic);
      fs_reg val = nir_system_values[sv];
      assert(val.file != BAD_FILE);
      dest.type = val.type;
      for (unsigned i = 0; i < 3; i++)
         bld.MOV(offset(dest, bld, i), offset(val, bld, i));
      break;
   }

   case nir_intrinsic_load_num_work_groups: {
      const unsigned surface =
         cs_prog_data->binding_table.work_groups_start;

      cs_prog_data->uses_num_work_groups = true;

      fs_reg surf_index = brw_imm_ud(surface);
      brw_mark_surface_used(prog_data, surface);

      /* Read the 3 GLuint components of gl_NumWorkGroups */
      for (unsigned i = 0; i < 3; i++) {
         fs_reg read_result =
            emit_untyped_read(bld, surf_index,
                              brw_imm_ud(i << 2),
                              1 /* dims */, 1 /* size */,
                              BRW_PREDICATE_NONE);
         read_result.type = dest.type;
         bld.MOV(dest, read_result);
         dest = offset(dest, bld, 1);
      }
      break;
   }

   case nir_intrinsic_shared_atomic_add:
      nir_emit_shared_atomic(bld, BRW_AOP_ADD, instr);
      break;
   case nir_intrinsic_shared_atomic_imin:
      nir_emit_shared_atomic(bld, BRW_AOP_IMIN, instr);
      break;
   case nir_intrinsic_shared_atomic_umin:
      nir_emit_shared_atomic(bld, BRW_AOP_UMIN, instr);
      break;
   case nir_intrinsic_shared_atomic_imax:
      nir_emit_shared_atomic(bld, BRW_AOP_IMAX, instr);
      break;
   case nir_intrinsic_shared_atomic_umax:
      nir_emit_shared_atomic(bld, BRW_AOP_UMAX, instr);
      break;
   case nir_intrinsic_shared_atomic_and:
      nir_emit_shared_atomic(bld, BRW_AOP_AND, instr);
      break;
   case nir_intrinsic_shared_atomic_or:
      nir_emit_shared_atomic(bld, BRW_AOP_OR, instr);
      break;
   case nir_intrinsic_shared_atomic_xor:
      nir_emit_shared_atomic(bld, BRW_AOP_XOR, instr);
      break;
   case nir_intrinsic_shared_atomic_exchange:
      nir_emit_shared_atomic(bld, BRW_AOP_MOV, instr);
      break;
   case nir_intrinsic_shared_atomic_comp_swap:
      nir_emit_shared_atomic(bld, BRW_AOP_CMPWR, instr);
      break;

   case nir_intrinsic_load_shared: {
      assert(devinfo->gen >= 7);

      fs_reg surf_index = brw_imm_ud(GEN7_BTI_SLM);

      /* Get the offset to read from */
      fs_reg offset_reg;
      nir_const_value *const_offset = nir_src_as_const_value(instr->src[0]);
      if (const_offset) {
         offset_reg = brw_imm_ud(instr->const_index[0] + const_offset->u[0]);
      } else {
         offset_reg = vgrf(glsl_type::uint_type);
         bld.ADD(offset_reg,
                 retype(get_nir_src(instr->src[0]), BRW_REGISTER_TYPE_UD),
                 brw_imm_ud(instr->const_index[0]));
      }

      /* Read the vector */
      fs_reg read_result = emit_untyped_read(bld, surf_index, offset_reg,
                                             1 /* dims */,
                                             instr->num_components,
                                             BRW_PREDICATE_NONE);
      read_result.type = dest.type;
      for (int i = 0; i < instr->num_components; i++)
         bld.MOV(offset(dest, bld, i), offset(read_result, bld, i));

      break;
   }

   case nir_intrinsic_store_shared: {
      assert(devinfo->gen >= 7);

      /* Block index */
      fs_reg surf_index = brw_imm_ud(GEN7_BTI_SLM);

      /* Value */
      fs_reg val_reg = get_nir_src(instr->src[0]);

      /* Writemask */
      unsigned writemask = instr->const_index[1];

      /* Combine groups of consecutive enabled channels in one write
       * message. We use ffs to find the first enabled channel and then ffs on
       * the bit-inverse, down-shifted writemask to determine the length of
       * the block of enabled bits.
       */
      while (writemask) {
         unsigned first_component = ffs(writemask) - 1;
         unsigned length = ffs(~(writemask >> first_component)) - 1;
         fs_reg offset_reg;

         nir_const_value *const_offset = nir_src_as_const_value(instr->src[1]);
         if (const_offset) {
            offset_reg = brw_imm_ud(instr->const_index[0] + const_offset->u[0] +
                                    4 * first_component);
         } else {
            offset_reg = vgrf(glsl_type::uint_type);
            bld.ADD(offset_reg,
                    retype(get_nir_src(instr->src[1]), BRW_REGISTER_TYPE_UD),
                    brw_imm_ud(instr->const_index[0] + 4 * first_component));
         }

         emit_untyped_write(bld, surf_index, offset_reg,
                            offset(val_reg, bld, first_component),
                            1 /* dims */, length,
                            BRW_PREDICATE_NONE);

         /* Clear the bits in the writemask that we just wrote, then try
          * again to see if more channels are left.
          */
         writemask &= (15 << (first_component + length));
      }

      break;
   }

   default:
      nir_emit_intrinsic(bld, instr);
      break;
   }
}

void
fs_visitor::nir_emit_intrinsic(const fs_builder &bld, nir_intrinsic_instr *instr)
{
   fs_reg dest;
   if (nir_intrinsic_infos[instr->intrinsic].has_dest)
      dest = get_nir_dest(instr->dest);

   switch (instr->intrinsic) {
   case nir_intrinsic_atomic_counter_inc:
   case nir_intrinsic_atomic_counter_dec:
   case nir_intrinsic_atomic_counter_read: {
      using namespace surface_access;

      /* Get the arguments of the atomic intrinsic. */
      const fs_reg offset = get_nir_src(instr->src[0]);
      const unsigned surface = (stage_prog_data->binding_table.abo_start +
                                instr->const_index[0]);
      fs_reg tmp;

      /* Emit a surface read or atomic op. */
      switch (instr->intrinsic) {
      case nir_intrinsic_atomic_counter_read:
         tmp = emit_untyped_read(bld, brw_imm_ud(surface), offset, 1, 1);
         break;

      case nir_intrinsic_atomic_counter_inc:
         tmp = emit_untyped_atomic(bld, brw_imm_ud(surface), offset, fs_reg(),
                                   fs_reg(), 1, 1, BRW_AOP_INC);
         break;

      case nir_intrinsic_atomic_counter_dec:
         tmp = emit_untyped_atomic(bld, brw_imm_ud(surface), offset, fs_reg(),
                                   fs_reg(), 1, 1, BRW_AOP_PREDEC);
         break;

      default:
         unreachable("Unreachable");
      }

      /* Assign the result. */
      bld.MOV(retype(dest, BRW_REGISTER_TYPE_UD), tmp);

      /* Mark the surface as used. */
      brw_mark_surface_used(stage_prog_data, surface);
      break;
   }

   case nir_intrinsic_image_load:
   case nir_intrinsic_image_store:
   case nir_intrinsic_image_atomic_add:
   case nir_intrinsic_image_atomic_min:
   case nir_intrinsic_image_atomic_max:
   case nir_intrinsic_image_atomic_and:
   case nir_intrinsic_image_atomic_or:
   case nir_intrinsic_image_atomic_xor:
   case nir_intrinsic_image_atomic_exchange:
   case nir_intrinsic_image_atomic_comp_swap: {
      using namespace image_access;

      /* Get the referenced image variable and type. */
      const nir_variable *var = instr->variables[0]->var;
      const glsl_type *type = var->type->without_array();
      const brw_reg_type base_type = get_image_base_type(type);

      /* Get some metadata from the image intrinsic. */
      const nir_intrinsic_info *info = &nir_intrinsic_infos[instr->intrinsic];
      const unsigned arr_dims = type->sampler_array ? 1 : 0;
      const unsigned surf_dims = type->coordinate_components() - arr_dims;
      const mesa_format format =
         (var->data.image.write_only ? MESA_FORMAT_NONE :
          _mesa_get_shader_image_format(var->data.image.format));

      /* Get the arguments of the image intrinsic. */
      const fs_reg image = get_nir_image_deref(instr->variables[0]);
      const fs_reg addr = retype(get_nir_src(instr->src[0]),
                                 BRW_REGISTER_TYPE_UD);
      const fs_reg src0 = (info->num_srcs >= 3 ?
                           retype(get_nir_src(instr->src[2]), base_type) :
                           fs_reg());
      const fs_reg src1 = (info->num_srcs >= 4 ?
                           retype(get_nir_src(instr->src[3]), base_type) :
                           fs_reg());
      fs_reg tmp;

      /* Emit an image load, store or atomic op. */
      if (instr->intrinsic == nir_intrinsic_image_load)
         tmp = emit_image_load(bld, image, addr, surf_dims, arr_dims, format);

      else if (instr->intrinsic == nir_intrinsic_image_store)
         emit_image_store(bld, image, addr, src0, surf_dims, arr_dims, format);

      else
         tmp = emit_image_atomic(bld, image, addr, src0, src1,
                                 surf_dims, arr_dims, info->dest_components,
                                 get_image_atomic_op(instr->intrinsic, type));

      /* Assign the result. */
      for (unsigned c = 0; c < info->dest_components; ++c)
         bld.MOV(offset(retype(dest, base_type), bld, c),
                 offset(tmp, bld, c));
      break;
   }

   case nir_intrinsic_memory_barrier_atomic_counter:
   case nir_intrinsic_memory_barrier_buffer:
   case nir_intrinsic_memory_barrier_image:
   case nir_intrinsic_memory_barrier: {
      const fs_reg tmp = bld.vgrf(BRW_REGISTER_TYPE_UD, 16 / dispatch_width);
      bld.emit(SHADER_OPCODE_MEMORY_FENCE, tmp)
         ->regs_written = 2;
      break;
   }

   case nir_intrinsic_group_memory_barrier:
   case nir_intrinsic_memory_barrier_shared:
      /* We treat these workgroup-level barriers as no-ops.  This should be
       * safe at present and as long as:
       *
       *  - Memory access instructions are not subsequently reordered by the
       *    compiler back-end.
       *
       *  - All threads from a given compute shader workgroup fit within a
       *    single subslice and therefore talk to the same HDC shared unit
       *    what supposedly guarantees ordering and coherency between threads
       *    from the same workgroup.  This may change in the future when we
       *    start splitting workgroups across multiple subslices.
       *
       *  - The context is not in fault-and-stream mode, which could cause
       *    memory transactions (including to SLM) prior to the barrier to be
       *    replayed after the barrier if a pagefault occurs.  This shouldn't
       *    be a problem up to and including SKL because fault-and-stream is
       *    not usable due to hardware issues, but that's likely to change in
       *    the future.
       */
      break;

   case nir_intrinsic_shader_clock: {
      /* We cannot do anything if there is an event, so ignore it for now */
      fs_reg shader_clock = get_timestamp(bld);
      const fs_reg srcs[] = { shader_clock.set_smear(0), shader_clock.set_smear(1) };

      bld.LOAD_PAYLOAD(dest, srcs, ARRAY_SIZE(srcs), 0);
      break;
   }

   case nir_intrinsic_image_size: {
      /* Get the referenced image variable and type. */
      const nir_variable *var = instr->variables[0]->var;
      const glsl_type *type = var->type->without_array();

      /* Get the size of the image. */
      const fs_reg image = get_nir_image_deref(instr->variables[0]);
      const fs_reg size = offset(image, bld, BRW_IMAGE_PARAM_SIZE_OFFSET);

      /* For 1DArray image types, the array index is stored in the Z component.
       * Fix this by swizzling the Z component to the Y component.
       */
      const bool is_1d_array_image =
                  type->sampler_dimensionality == GLSL_SAMPLER_DIM_1D &&
                  type->sampler_array;

      /* For CubeArray images, we should count the number of cubes instead
       * of the number of faces. Fix it by dividing the (Z component) by 6.
       */
      const bool is_cube_array_image =
                  type->sampler_dimensionality == GLSL_SAMPLER_DIM_CUBE &&
                  type->sampler_array;

      /* Copy all the components. */
      const nir_intrinsic_info *info = &nir_intrinsic_infos[instr->intrinsic];
      for (unsigned c = 0; c < info->dest_components; ++c) {
         if ((int)c >= type->coordinate_components()) {
             bld.MOV(offset(retype(dest, BRW_REGISTER_TYPE_D), bld, c),
                     brw_imm_d(1));
         } else if (c == 1 && is_1d_array_image) {
            bld.MOV(offset(retype(dest, BRW_REGISTER_TYPE_D), bld, c),
                    offset(size, bld, 2));
         } else if (c == 2 && is_cube_array_image) {
            bld.emit(SHADER_OPCODE_INT_QUOTIENT,
                     offset(retype(dest, BRW_REGISTER_TYPE_D), bld, c),
                     offset(size, bld, c), brw_imm_d(6));
         } else {
            bld.MOV(offset(retype(dest, BRW_REGISTER_TYPE_D), bld, c),
                    offset(size, bld, c));
         }
       }

      break;
   }

   case nir_intrinsic_image_samples:
      /* The driver does not support multi-sampled images. */
      bld.MOV(retype(dest, BRW_REGISTER_TYPE_D), brw_imm_d(1));
      break;

   case nir_intrinsic_load_uniform: {
      /* Offsets are in bytes but they should always be multiples of 4 */
      assert(instr->const_index[0] % 4 == 0);

      fs_reg src(UNIFORM, instr->const_index[0] / 4, dest.type);

      nir_const_value *const_offset = nir_src_as_const_value(instr->src[0]);
      if (const_offset) {
         /* Offsets are in bytes but they should always be multiples of 4 */
         assert(const_offset->u[0] % 4 == 0);
         src.reg_offset = const_offset->u[0] / 4;

         for (unsigned j = 0; j < instr->num_components; j++) {
            bld.MOV(offset(dest, bld, j), offset(src, bld, j));
         }
      } else {
         fs_reg indirect = retype(get_nir_src(instr->src[0]),
                                  BRW_REGISTER_TYPE_UD);

         /* We need to pass a size to the MOV_INDIRECT but we don't want it to
          * go past the end of the uniform.  In order to keep the n'th
          * component from running past, we subtract off the size of all but
          * one component of the vector.
          */
         assert(instr->const_index[1] >= instr->num_components * 4);
         unsigned read_size = instr->const_index[1] -
                              (instr->num_components - 1) * 4;

         for (unsigned j = 0; j < instr->num_components; j++) {
            bld.emit(SHADER_OPCODE_MOV_INDIRECT,
                     offset(dest, bld, j), offset(src, bld, j),
                     indirect, brw_imm_ud(read_size));
         }
      }
      break;
   }

   case nir_intrinsic_load_ubo: {
      nir_const_value *const_index = nir_src_as_const_value(instr->src[0]);
      fs_reg surf_index;

      if (const_index) {
         const unsigned index = stage_prog_data->binding_table.ubo_start +
                                const_index->u[0];
         surf_index = brw_imm_ud(index);
         brw_mark_surface_used(prog_data, index);
      } else {
         /* The block index is not a constant. Evaluate the index expression
          * per-channel and add the base UBO index; we have to select a value
          * from any live channel.
          */
         surf_index = vgrf(glsl_type::uint_type);
         bld.ADD(surf_index, get_nir_src(instr->src[0]),
                 brw_imm_ud(stage_prog_data->binding_table.ubo_start));
         surf_index = bld.emit_uniformize(surf_index);

         /* Assume this may touch any UBO. It would be nice to provide
          * a tighter bound, but the array information is already lowered away.
          */
         brw_mark_surface_used(prog_data,
                               stage_prog_data->binding_table.ubo_start +
                               nir->info.num_ubos - 1);
      }

      nir_const_value *const_offset = nir_src_as_const_value(instr->src[1]);
      if (const_offset == NULL) {
         fs_reg base_offset = retype(get_nir_src(instr->src[1]),
                                     BRW_REGISTER_TYPE_D);

         for (int i = 0; i < instr->num_components; i++)
            VARYING_PULL_CONSTANT_LOAD(bld, offset(dest, bld, i), surf_index,
                                       base_offset, i * 4);
      } else {
         fs_reg packed_consts = vgrf(glsl_type::float_type);
         packed_consts.type = dest.type;

         struct brw_reg const_offset_reg = brw_imm_ud(const_offset->u[0] & ~15);
         bld.emit(FS_OPCODE_UNIFORM_PULL_CONSTANT_LOAD, packed_consts,
                  surf_index, const_offset_reg);

         for (unsigned i = 0; i < instr->num_components; i++) {
            packed_consts.set_smear(const_offset->u[0] % 16 / 4 + i);

            /* The std140 packing rules don't allow vectors to cross 16-byte
             * boundaries, and a reg is 32 bytes.
             */
            assert(packed_consts.subreg_offset < 32);

            bld.MOV(dest, packed_consts);
            dest = offset(dest, bld, 1);
         }
      }
      break;
   }

   case nir_intrinsic_load_ssbo: {
      assert(devinfo->gen >= 7);

      nir_const_value *const_uniform_block =
         nir_src_as_const_value(instr->src[0]);

      fs_reg surf_index;
      if (const_uniform_block) {
         unsigned index = stage_prog_data->binding_table.ssbo_start +
                          const_uniform_block->u[0];
         surf_index = brw_imm_ud(index);
         brw_mark_surface_used(prog_data, index);
      } else {
         surf_index = vgrf(glsl_type::uint_type);
         bld.ADD(surf_index, get_nir_src(instr->src[0]),
                 brw_imm_ud(stage_prog_data->binding_table.ssbo_start));

         /* Assume this may touch any UBO. It would be nice to provide
          * a tighter bound, but the array information is already lowered away.
          */
         brw_mark_surface_used(prog_data,
                               stage_prog_data->binding_table.ssbo_start +
                               nir->info.num_ssbos - 1);
      }

      fs_reg offset_reg;
      nir_const_value *const_offset = nir_src_as_const_value(instr->src[1]);
      if (const_offset) {
         offset_reg = brw_imm_ud(const_offset->u[0]);
      } else {
         offset_reg = get_nir_src(instr->src[1]);
      }

      /* Read the vector */
      fs_reg read_result = emit_untyped_read(bld, surf_index, offset_reg,
                                             1 /* dims */,
                                             instr->num_components,
                                             BRW_PREDICATE_NONE);
      read_result.type = dest.type;
      for (int i = 0; i < instr->num_components; i++)
         bld.MOV(offset(dest, bld, i), offset(read_result, bld, i));

      break;
   }

   case nir_intrinsic_load_input: {
      fs_reg src;
      if (stage == MESA_SHADER_VERTEX) {
         src = fs_reg(ATTR, instr->const_index[0], dest.type);
      } else {
         src = offset(retype(nir_inputs, dest.type), bld,
                      instr->const_index[0]);
      }

      nir_const_value *const_offset = nir_src_as_const_value(instr->src[0]);
      assert(const_offset && "Indirect input loads not allowed");
      src = offset(src, bld, const_offset->u[0]);

      for (unsigned j = 0; j < instr->num_components; j++) {
         bld.MOV(offset(dest, bld, j), offset(src, bld, j));
      }
      break;
   }

   case nir_intrinsic_store_ssbo: {
      assert(devinfo->gen >= 7);

      /* Block index */
      fs_reg surf_index;
      nir_const_value *const_uniform_block =
         nir_src_as_const_value(instr->src[1]);
      if (const_uniform_block) {
         unsigned index = stage_prog_data->binding_table.ssbo_start +
                          const_uniform_block->u[0];
         surf_index = brw_imm_ud(index);
         brw_mark_surface_used(prog_data, index);
      } else {
         surf_index = vgrf(glsl_type::uint_type);
         bld.ADD(surf_index, get_nir_src(instr->src[1]),
                  brw_imm_ud(stage_prog_data->binding_table.ssbo_start));

         brw_mark_surface_used(prog_data,
                               stage_prog_data->binding_table.ssbo_start +
                               nir->info.num_ssbos - 1);
      }

      /* Value */
      fs_reg val_reg = get_nir_src(instr->src[0]);

      /* Writemask */
      unsigned writemask = instr->const_index[0];

      /* Combine groups of consecutive enabled channels in one write
       * message. We use ffs to find the first enabled channel and then ffs on
       * the bit-inverse, down-shifted writemask to determine the length of
       * the block of enabled bits.
       */
      while (writemask) {
         unsigned first_component = ffs(writemask) - 1;
         unsigned length = ffs(~(writemask >> first_component)) - 1;

         fs_reg offset_reg;
         nir_const_value *const_offset = nir_src_as_const_value(instr->src[2]);
         if (const_offset) {
            offset_reg = brw_imm_ud(const_offset->u[0] + 4 * first_component);
         } else {
            offset_reg = vgrf(glsl_type::uint_type);
            bld.ADD(offset_reg,
                    retype(get_nir_src(instr->src[2]), BRW_REGISTER_TYPE_UD),
                    brw_imm_ud(4 * first_component));
         }

         emit_untyped_write(bld, surf_index, offset_reg,
                            offset(val_reg, bld, first_component),
                            1 /* dims */, length,
                            BRW_PREDICATE_NONE);

         /* Clear the bits in the writemask that we just wrote, then try
          * again to see if more channels are left.
          */
         writemask &= (15 << (first_component + length));
      }
      break;
   }

   case nir_intrinsic_store_output: {
      fs_reg src = get_nir_src(instr->src[0]);
      fs_reg new_dest = offset(retype(nir_outputs, src.type), bld,
                               instr->const_index[0]);

      nir_const_value *const_offset = nir_src_as_const_value(instr->src[1]);
      assert(const_offset && "Indirect output stores not allowed");
      new_dest = offset(new_dest, bld, const_offset->u[0]);

      for (unsigned j = 0; j < instr->num_components; j++) {
         bld.MOV(offset(new_dest, bld, j), offset(src, bld, j));
      }
      break;
   }

   case nir_intrinsic_ssbo_atomic_add:
      nir_emit_ssbo_atomic(bld, BRW_AOP_ADD, instr);
      break;
   case nir_intrinsic_ssbo_atomic_imin:
      nir_emit_ssbo_atomic(bld, BRW_AOP_IMIN, instr);
      break;
   case nir_intrinsic_ssbo_atomic_umin:
      nir_emit_ssbo_atomic(bld, BRW_AOP_UMIN, instr);
      break;
   case nir_intrinsic_ssbo_atomic_imax:
      nir_emit_ssbo_atomic(bld, BRW_AOP_IMAX, instr);
      break;
   case nir_intrinsic_ssbo_atomic_umax:
      nir_emit_ssbo_atomic(bld, BRW_AOP_UMAX, instr);
      break;
   case nir_intrinsic_ssbo_atomic_and:
      nir_emit_ssbo_atomic(bld, BRW_AOP_AND, instr);
      break;
   case nir_intrinsic_ssbo_atomic_or:
      nir_emit_ssbo_atomic(bld, BRW_AOP_OR, instr);
      break;
   case nir_intrinsic_ssbo_atomic_xor:
      nir_emit_ssbo_atomic(bld, BRW_AOP_XOR, instr);
      break;
   case nir_intrinsic_ssbo_atomic_exchange:
      nir_emit_ssbo_atomic(bld, BRW_AOP_MOV, instr);
      break;
   case nir_intrinsic_ssbo_atomic_comp_swap:
      nir_emit_ssbo_atomic(bld, BRW_AOP_CMPWR, instr);
      break;

   case nir_intrinsic_get_buffer_size: {
      nir_const_value *const_uniform_block = nir_src_as_const_value(instr->src[0]);
      unsigned ssbo_index = const_uniform_block ? const_uniform_block->u[0] : 0;
      int reg_width = dispatch_width / 8;

      /* Set LOD = 0 */
      fs_reg source = brw_imm_d(0);

      int mlen = 1 * reg_width;

      /* A resinfo's sampler message is used to get the buffer size.
       * The SIMD8's writeback message consists of four registers and
       * SIMD16's writeback message consists of 8 destination registers
       * (two per each component), although we are only interested on the
       * first component, where resinfo returns the buffer size for
       * SURFTYPE_BUFFER.
       */
      int regs_written = 4 * mlen;
      fs_reg src_payload = fs_reg(VGRF, alloc.allocate(mlen),
                                  BRW_REGISTER_TYPE_UD);
      bld.LOAD_PAYLOAD(src_payload, &source, 1, 0);
      fs_reg buffer_size = fs_reg(VGRF, alloc.allocate(regs_written),
                                  BRW_REGISTER_TYPE_UD);
      const unsigned index = prog_data->binding_table.ssbo_start + ssbo_index;
      fs_inst *inst = bld.emit(FS_OPCODE_GET_BUFFER_SIZE, buffer_size,
                               src_payload, brw_imm_ud(index));
      inst->header_size = 0;
      inst->mlen = mlen;
      inst->regs_written = regs_written;
      bld.emit(inst);
      bld.MOV(retype(dest, buffer_size.type), buffer_size);

      brw_mark_surface_used(prog_data, index);
      break;
   }

   default:
      unreachable("unknown intrinsic");
   }
}

void
fs_visitor::nir_emit_ssbo_atomic(const fs_builder &bld,
                                 int op, nir_intrinsic_instr *instr)
{
   fs_reg dest;
   if (nir_intrinsic_infos[instr->intrinsic].has_dest)
      dest = get_nir_dest(instr->dest);

   fs_reg surface;
   nir_const_value *const_surface = nir_src_as_const_value(instr->src[0]);
   if (const_surface) {
      unsigned surf_index = stage_prog_data->binding_table.ssbo_start +
                            const_surface->u[0];
      surface = brw_imm_ud(surf_index);
      brw_mark_surface_used(prog_data, surf_index);
   } else {
      surface = vgrf(glsl_type::uint_type);
      bld.ADD(surface, get_nir_src(instr->src[0]),
              brw_imm_ud(stage_prog_data->binding_table.ssbo_start));

      /* Assume this may touch any SSBO. This is the same we do for other
       * UBO/SSBO accesses with non-constant surface.
       */
      brw_mark_surface_used(prog_data,
                            stage_prog_data->binding_table.ssbo_start +
                            nir->info.num_ssbos - 1);
   }

   fs_reg offset = get_nir_src(instr->src[1]);
   fs_reg data1 = get_nir_src(instr->src[2]);
   fs_reg data2;
   if (op == BRW_AOP_CMPWR)
      data2 = get_nir_src(instr->src[3]);

   /* Emit the actual atomic operation operation */

   fs_reg atomic_result =
      surface_access::emit_untyped_atomic(bld, surface, offset,
                                          data1, data2,
                                          1 /* dims */, 1 /* rsize */,
                                          op,
                                          BRW_PREDICATE_NONE);
   dest.type = atomic_result.type;
   bld.MOV(dest, atomic_result);
}

void
fs_visitor::nir_emit_shared_atomic(const fs_builder &bld,
                                   int op, nir_intrinsic_instr *instr)
{
   fs_reg dest;
   if (nir_intrinsic_infos[instr->intrinsic].has_dest)
      dest = get_nir_dest(instr->dest);

   fs_reg surface = brw_imm_ud(GEN7_BTI_SLM);
   fs_reg offset = get_nir_src(instr->src[0]);
   fs_reg data1 = get_nir_src(instr->src[1]);
   fs_reg data2;
   if (op == BRW_AOP_CMPWR)
      data2 = get_nir_src(instr->src[2]);

   /* Emit the actual atomic operation operation */

   fs_reg atomic_result =
      surface_access::emit_untyped_atomic(bld, surface, offset,
                                          data1, data2,
                                          1 /* dims */, 1 /* rsize */,
                                          op,
                                          BRW_PREDICATE_NONE);
   dest.type = atomic_result.type;
   bld.MOV(dest, atomic_result);
}

void
fs_visitor::nir_emit_texture(const fs_builder &bld, nir_tex_instr *instr)
{
   unsigned texture = instr->texture_index;
   unsigned sampler = instr->sampler_index;
   fs_reg texture_reg(brw_imm_ud(texture));
   fs_reg sampler_reg(brw_imm_ud(sampler));

   int gather_component = instr->component;

   bool is_cube_array = instr->sampler_dim == GLSL_SAMPLER_DIM_CUBE &&
                        instr->is_array;

   int lod_components = 0;
   int UNUSED offset_components = 0;

   fs_reg coordinate, shadow_comparitor, lod, lod2, sample_index, mcs, tex_offset;

   /* Our hardware requires a LOD for buffer textures */
   if (instr->sampler_dim == GLSL_SAMPLER_DIM_BUF)
      lod = brw_imm_d(0);

   for (unsigned i = 0; i < instr->num_srcs; i++) {
      fs_reg src = get_nir_src(instr->src[i].src);
      switch (instr->src[i].src_type) {
      case nir_tex_src_bias:
         lod = retype(src, BRW_REGISTER_TYPE_F);
         break;
      case nir_tex_src_comparitor:
         shadow_comparitor = retype(src, BRW_REGISTER_TYPE_F);
         break;
      case nir_tex_src_coord:
         switch (instr->op) {
         case nir_texop_txf:
         case nir_texop_txf_ms:
         case nir_texop_samples_identical:
            coordinate = retype(src, BRW_REGISTER_TYPE_D);
            break;
         default:
            coordinate = retype(src, BRW_REGISTER_TYPE_F);
            break;
         }
         break;
      case nir_tex_src_ddx:
         lod = retype(src, BRW_REGISTER_TYPE_F);
         lod_components = nir_tex_instr_src_size(instr, i);
         break;
      case nir_tex_src_ddy:
         lod2 = retype(src, BRW_REGISTER_TYPE_F);
         break;
      case nir_tex_src_lod:
         switch (instr->op) {
         case nir_texop_txs:
            lod = retype(src, BRW_REGISTER_TYPE_UD);
            break;
         case nir_texop_txf:
            lod = retype(src, BRW_REGISTER_TYPE_D);
            break;
         default:
            lod = retype(src, BRW_REGISTER_TYPE_F);
            break;
         }
         break;
      case nir_tex_src_ms_index:
         sample_index = retype(src, BRW_REGISTER_TYPE_UD);
         break;
      case nir_tex_src_offset:
         tex_offset = retype(src, BRW_REGISTER_TYPE_D);
         if (instr->is_array)
            offset_components = instr->coord_components - 1;
         else
            offset_components = instr->coord_components;
         break;
      case nir_tex_src_projector:
         unreachable("should be lowered");

      case nir_tex_src_texture_offset: {
         /* Figure out the highest possible texture index and mark it as used */
         uint32_t max_used = texture + instr->texture_array_size - 1;
         if (instr->op == nir_texop_tg4 && devinfo->gen < 8) {
            max_used += stage_prog_data->binding_table.gather_texture_start;
         } else {
            max_used += stage_prog_data->binding_table.texture_start;
         }
         brw_mark_surface_used(prog_data, max_used);

         /* Emit code to evaluate the actual indexing expression */
         texture_reg = vgrf(glsl_type::uint_type);
         bld.ADD(texture_reg, src, brw_imm_ud(texture));
         texture_reg = bld.emit_uniformize(texture_reg);
         break;
      }

      case nir_tex_src_sampler_offset: {
         /* Emit code to evaluate the actual indexing expression */
         sampler_reg = vgrf(glsl_type::uint_type);
         bld.ADD(sampler_reg, src, brw_imm_ud(sampler));
         sampler_reg = bld.emit_uniformize(sampler_reg);
         break;
      }

      default:
         unreachable("unknown texture source");
      }
   }

   if (instr->op == nir_texop_txf_ms ||
       instr->op == nir_texop_samples_identical) {
      if (devinfo->gen >= 7 &&
          key_tex->compressed_multisample_layout_mask & (1 << texture)) {
         mcs = emit_mcs_fetch(coordinate, instr->coord_components, texture_reg);
      } else {
         mcs = brw_imm_ud(0u);
      }
   }

   for (unsigned i = 0; i < 3; i++) {
      if (instr->const_offset[i] != 0) {
         assert(offset_components == 0);
         tex_offset = brw_imm_ud(brw_texture_offset(instr->const_offset, 3));
         break;
      }
   }

   enum glsl_base_type dest_base_type =
     brw_glsl_base_type_for_nir_type (instr->dest_type);

   const glsl_type *dest_type =
      glsl_type::get_instance(dest_base_type, nir_tex_instr_dest_size(instr),
                              1);

   ir_texture_opcode op;
   switch (instr->op) {
   case nir_texop_lod: op = ir_lod; break;
   case nir_texop_query_levels: op = ir_query_levels; break;
   case nir_texop_tex: op = ir_tex; break;
   case nir_texop_tg4: op = ir_tg4; break;
   case nir_texop_txb: op = ir_txb; break;
   case nir_texop_txd: op = ir_txd; break;
   case nir_texop_txf: op = ir_txf; break;
   case nir_texop_txf_ms: op = ir_txf_ms; break;
   case nir_texop_txl: op = ir_txl; break;
   case nir_texop_txs: op = ir_txs; break;
   case nir_texop_texture_samples: {
      fs_reg dst = retype(get_nir_dest(instr->dest), BRW_REGISTER_TYPE_D);
      fs_inst *inst = bld.emit(SHADER_OPCODE_SAMPLEINFO, dst,
                               bld.vgrf(BRW_REGISTER_TYPE_D, 1),
                               texture_reg, texture_reg);
      inst->mlen = 1;
      inst->header_size = 1;
      inst->base_mrf = -1;
      return;
   }
   case nir_texop_samples_identical: op = ir_samples_identical; break;
   default:
      unreachable("unknown texture opcode");
   }

   emit_texture(op, dest_type, coordinate, instr->coord_components,
                shadow_comparitor, lod, lod2, lod_components, sample_index,
                tex_offset, mcs, gather_component,
                is_cube_array, texture, texture_reg, sampler, sampler_reg);

   fs_reg dest = get_nir_dest(instr->dest);
   dest.type = this->result.type;
   unsigned num_components = nir_tex_instr_dest_size(instr);
   emit_percomp(bld, fs_inst(BRW_OPCODE_MOV, bld.dispatch_width(),
                             dest, this->result),
                (1 << num_components) - 1);
}

void
fs_visitor::nir_emit_jump(const fs_builder &bld, nir_jump_instr *instr)
{
   switch (instr->type) {
   case nir_jump_break:
      bld.emit(BRW_OPCODE_BREAK);
      break;
   case nir_jump_continue:
      bld.emit(BRW_OPCODE_CONTINUE);
      break;
   case nir_jump_return:
   default:
      unreachable("unknown jump");
   }
}<|MERGE_RESOLUTION|>--- conflicted
+++ resolved
@@ -1144,26 +1144,16 @@
       inst->predicate = BRW_PREDICATE_NORMAL;
       break;
 
-<<<<<<< HEAD
-   case nir_op_extract_ubyte:
-   case nir_op_extract_ibyte: {
-=======
    case nir_op_extract_u8:
    case nir_op_extract_i8: {
->>>>>>> 5b51b2e0
       nir_const_value *byte = nir_src_as_const_value(instr->src[1].src);
       bld.emit(SHADER_OPCODE_EXTRACT_BYTE,
                result, op[0], brw_imm_ud(byte->u[0]));
       break;
    }
 
-<<<<<<< HEAD
-   case nir_op_extract_uword:
-   case nir_op_extract_iword: {
-=======
    case nir_op_extract_u16:
    case nir_op_extract_i16: {
->>>>>>> 5b51b2e0
       nir_const_value *word = nir_src_as_const_value(instr->src[1].src);
       bld.emit(SHADER_OPCODE_EXTRACT_WORD,
                result, op[0], brw_imm_ud(word->u[0]));
