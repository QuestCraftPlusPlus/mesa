/**************************************************************************
 * 
 * Copyright 2007 Tungsten Graphics, Inc., Cedar Park, Texas.
 * All Rights Reserved.
 * 
 * Permission is hereby granted, free of charge, to any person obtaining a
 * copy of this software and associated documentation files (the
 * "Software"), to deal in the Software without restriction, including
 * without limitation the rights to use, copy, modify, merge, publish,
 * distribute, sub license, and/or sell copies of the Software, and to
 * permit persons to whom the Software is furnished to do so, subject to
 * the following conditions:
 * 
 * The above copyright notice and this permission notice (including the
 * next paragraph) shall be included in all copies or substantial portions
 * of the Software.
 * 
 * THE SOFTWARE IS PROVIDED "AS IS", WITHOUT WARRANTY OF ANY KIND, EXPRESS
 * OR IMPLIED, INCLUDING BUT NOT LIMITED TO THE WARRANTIES OF
 * MERCHANTABILITY, FITNESS FOR A PARTICULAR PURPOSE AND NON-INFRINGEMENT.
 * IN NO EVENT SHALL TUNGSTEN GRAPHICS AND/OR ITS SUPPLIERS BE LIABLE FOR
 * ANY CLAIM, DAMAGES OR OTHER LIABILITY, WHETHER IN AN ACTION OF CONTRACT,
 * TORT OR OTHERWISE, ARISING FROM, OUT OF OR IN CONNECTION WITH THE
 * SOFTWARE OR THE USE OR OTHER DEALINGS IN THE SOFTWARE.
 * 
 **************************************************************************/


/**
 * Functions for pixel buffer objects and vertex/element buffer objects.
 */


#include "main/imports.h"
#include "main/mtypes.h"
#include "main/arrayobj.h"
#include "main/bufferobj.h"

#include "st_inlines.h"
#include "st_context.h"
#include "st_cb_bufferobjects.h"

#include "pipe/p_context.h"
#include "pipe/p_defines.h"
#include "pipe/p_inlines.h"


/**
 * There is some duplication between mesa's bufferobjects and our
 * bufmgr buffers.  Both have an integer handle and a hashtable to
 * lookup an opaque structure.  It would be nice if the handles and
 * internal structure where somehow shared.
 */
static struct gl_buffer_object *
st_bufferobj_alloc(GLcontext *ctx, GLuint name, GLenum target)
{
   struct st_buffer_object *st_obj = ST_CALLOC_STRUCT(st_buffer_object);

   if (!st_obj)
      return NULL;

   _mesa_initialize_buffer_object(&st_obj->Base, name, target);

   return &st_obj->Base;
}



/**
 * Deallocate/free a vertex/pixel buffer object.
 * Called via glDeleteBuffersARB().
 */
static void
st_bufferobj_free(GLcontext *ctx, struct gl_buffer_object *obj)
{
   struct st_buffer_object *st_obj = st_buffer_object(obj);

   if (st_obj->buffer) 
      pipe_buffer_reference(&st_obj->buffer, NULL);

   _mesa_free(st_obj);
}



/**
 * Replace data in a subrange of buffer object.  If the data range
 * specified by size + offset extends beyond the end of the buffer or
 * if data is NULL, no copy is performed.
 * Called via glBufferSubDataARB().
 */
static void
st_bufferobj_subdata(GLcontext *ctx,
		     GLenum target,
		     GLintptrARB offset,
		     GLsizeiptrARB size,
		     const GLvoid * data, struct gl_buffer_object *obj)
{
   struct st_buffer_object *st_obj = st_buffer_object(obj);

   if (offset >= st_obj->size || size > (st_obj->size - offset))
      return;

   st_cond_flush_pipe_buffer_write(st_context(ctx), st_obj->buffer,
				   offset, size, data);
}


/**
 * Called via glGetBufferSubDataARB().
 */
static void
st_bufferobj_get_subdata(GLcontext *ctx,
                         GLenum target,
                         GLintptrARB offset,
                         GLsizeiptrARB size,
                         GLvoid * data, struct gl_buffer_object *obj)
{
   struct st_buffer_object *st_obj = st_buffer_object(obj);

   if (offset >= st_obj->size || size > (st_obj->size - offset))
      return;

   st_cond_flush_pipe_buffer_read(st_context(ctx), st_obj->buffer,
				  offset, size, data);
}


/**
 * Allocate space for and store data in a buffer object.  Any data that was
 * previously stored in the buffer object is lost.  If data is NULL,
 * memory will be allocated, but no copy will occur.
 * Called via glBufferDataARB().
 */
static void
st_bufferobj_data(GLcontext *ctx,
		  GLenum target,
		  GLsizeiptrARB size,
		  const GLvoid * data,
		  GLenum usage, 
		  struct gl_buffer_object *obj)
{
   struct st_context *st = st_context(ctx);
   struct pipe_context *pipe = st->pipe;
   struct st_buffer_object *st_obj = st_buffer_object(obj);
   unsigned buffer_usage;

   st_obj->Base.Size = size;
   st_obj->Base.Usage = usage;
   
   switch(target) {
   case GL_PIXEL_PACK_BUFFER_ARB:
   case GL_PIXEL_UNPACK_BUFFER_ARB:
      buffer_usage = PIPE_BUFFER_USAGE_PIXEL;
      break;
   case GL_ARRAY_BUFFER_ARB:
      buffer_usage = PIPE_BUFFER_USAGE_VERTEX;
      break;
   case GL_ELEMENT_ARRAY_BUFFER_ARB:
      buffer_usage = PIPE_BUFFER_USAGE_INDEX;
      break;
   default:
      buffer_usage = 0;
   }

   pipe_buffer_reference( &st_obj->buffer, NULL );

   st_obj->buffer = pipe_buffer_create( pipe->screen, 32, buffer_usage, size );

   if (!st_obj->buffer) {
      _mesa_error(ctx, GL_OUT_OF_MEMORY, "glBufferDataARB");
      return;
   }

   st_obj->size = size;

   if (data)
      st_no_flush_pipe_buffer_write(st_context(ctx), st_obj->buffer, 0,
				    size, data);
}


/**
 * Called via glMapBufferARB().
 */
static void *
st_bufferobj_map(GLcontext *ctx, GLenum target, GLenum access,
                 struct gl_buffer_object *obj)
{
   struct st_buffer_object *st_obj = st_buffer_object(obj);
   uint flags;

   switch (access) {
   case GL_WRITE_ONLY:
      flags = PIPE_BUFFER_USAGE_CPU_WRITE;
      break;
   case GL_READ_ONLY:
      flags = PIPE_BUFFER_USAGE_CPU_READ;
      break;
   case GL_READ_WRITE:
      /* fall-through */
   default:
      flags = PIPE_BUFFER_USAGE_CPU_READ | PIPE_BUFFER_USAGE_CPU_WRITE;
      break;      
   }

   obj->Pointer = st_cond_flush_pipe_buffer_map(st_context(ctx),
						st_obj->buffer,
						flags);
   if (obj->Pointer) {
      obj->Offset = 0;
      obj->Length = obj->Size;
   }
   return obj->Pointer;
}


/**
 * Called via glMapBufferRange().
 */
static void *
st_bufferobj_map_range(GLcontext *ctx, GLenum target, 
                       GLintptr offset, GLsizeiptr length, GLbitfield access,
                       struct gl_buffer_object *obj)
{
   struct pipe_context *pipe = st_context(ctx)->pipe;
   struct st_buffer_object *st_obj = st_buffer_object(obj);
   uint flags = 0x0;
   char *map;

   if (access & GL_MAP_WRITE_BIT)
      flags |= PIPE_BUFFER_USAGE_CPU_WRITE;

   if (access & GL_MAP_READ_BIT)
      flags |= PIPE_BUFFER_USAGE_CPU_READ;

   /* ... other flags ...
    */

   if (access & MESA_MAP_NOWAIT_BIT)
      flags |= PIPE_BUFFER_USAGE_DONTBLOCK;

   assert(offset >= 0);
   assert(length >= 0);
   assert(offset < obj->Size);
   assert(offset + length <= obj->Size);

<<<<<<< HEAD
   map = obj->Pointer = pipe_buffer_map_range(pipe->screen, st_obj->buffer,
                                              offset, length, flags);
   if (obj->Pointer) {
      obj->Offset = 0;
      obj->Length = obj->Size;
=======
   map = obj->Pointer = pipe_buffer_map_range(pipe->screen, st_obj->buffer, offset, length, flags);
   if(obj->Pointer) {
      obj->Offset = offset;
      obj->Length = length;
>>>>>>> 76a1017e
      map += offset;
   }
   
   return map;
}


static void
st_bufferobj_flush_mapped_range(GLcontext *ctx, GLenum target, 
                                GLintptr offset, GLsizeiptr length,
                                struct gl_buffer_object *obj)
{
   struct pipe_context *pipe = st_context(ctx)->pipe;
   struct st_buffer_object *st_obj = st_buffer_object(obj);

   /* Subrange is relative to mapped range */
   assert(offset >= 0);
   assert(length >= 0);
   assert(offset + length <= obj->Length);
   
   pipe_buffer_flush_mapped_range(pipe->screen, st_obj->buffer, 
                                  obj->Offset + offset, length);
}


/**
 * Called via glUnmapBufferARB().
 */
static GLboolean
st_bufferobj_unmap(GLcontext *ctx, GLenum target, struct gl_buffer_object *obj)
{
   struct pipe_context *pipe = st_context(ctx)->pipe;
   struct st_buffer_object *st_obj = st_buffer_object(obj);

   pipe_buffer_unmap(pipe->screen, st_obj->buffer);
   obj->Pointer = NULL;
   obj->Offset = 0;
   obj->Length = 0;
   return GL_TRUE;
}


/**
 * Called via glCopyBufferSubData().
 */
static void
st_copy_buffer_subdata(GLcontext *ctx,
                       struct gl_buffer_object *src,
                       struct gl_buffer_object *dst,
                       GLintptr readOffset, GLintptr writeOffset,
                       GLsizeiptr size)
{
   struct pipe_context *pipe = st_context(ctx)->pipe;
   struct st_buffer_object *srcObj = st_buffer_object(src);
   struct st_buffer_object *dstObj = st_buffer_object(dst);
   ubyte *srcPtr, *dstPtr;

   /* buffer should not already be mapped */
   assert(!src->Pointer);
   assert(!dst->Pointer);

   srcPtr = (ubyte *) pipe_buffer_map_range(pipe->screen,
                                            srcObj->buffer,
                                            readOffset, size,
                                            PIPE_BUFFER_USAGE_CPU_READ);

   dstPtr = (ubyte *) pipe_buffer_map_range(pipe->screen,
                                            dstObj->buffer,
                                            writeOffset, size,
                                            PIPE_BUFFER_USAGE_CPU_WRITE);

   if (srcPtr && dstPtr)
      _mesa_memcpy(dstPtr + writeOffset, srcPtr + readOffset, size);

   pipe_buffer_unmap(pipe->screen, srcObj->buffer);
   pipe_buffer_unmap(pipe->screen, dstObj->buffer);
}


void
st_init_bufferobject_functions(struct dd_function_table *functions)
{
   functions->NewBufferObject = st_bufferobj_alloc;
   functions->DeleteBuffer = st_bufferobj_free;
   functions->BufferData = st_bufferobj_data;
   functions->BufferSubData = st_bufferobj_subdata;
   functions->GetBufferSubData = st_bufferobj_get_subdata;
   functions->MapBuffer = st_bufferobj_map;
   functions->MapBufferRange = st_bufferobj_map_range;
   functions->FlushMappedBufferRange = st_bufferobj_flush_mapped_range;
   functions->UnmapBuffer = st_bufferobj_unmap;
   functions->CopyBufferSubData = st_copy_buffer_subdata;

   /* For GL_APPLE_vertex_array_object */
   functions->NewArrayObject = _mesa_new_array_object;
   functions->DeleteArrayObject = _mesa_delete_array_object;
}<|MERGE_RESOLUTION|>--- conflicted
+++ resolved
@@ -245,18 +245,10 @@
    assert(offset < obj->Size);
    assert(offset + length <= obj->Size);
 
-<<<<<<< HEAD
-   map = obj->Pointer = pipe_buffer_map_range(pipe->screen, st_obj->buffer,
-                                              offset, length, flags);
-   if (obj->Pointer) {
-      obj->Offset = 0;
-      obj->Length = obj->Size;
-=======
    map = obj->Pointer = pipe_buffer_map_range(pipe->screen, st_obj->buffer, offset, length, flags);
    if(obj->Pointer) {
       obj->Offset = offset;
       obj->Length = length;
->>>>>>> 76a1017e
       map += offset;
    }
    
