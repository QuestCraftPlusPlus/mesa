--- conflicted
+++ resolved
@@ -34,19 +34,11 @@
                             GLenum datatype, GLuint comps,
                             GLint border,
                             GLint srcWidth, GLint srcHeight, GLint srcDepth,
-<<<<<<< HEAD
-                            GLint srcRowStride,
-                            const GLubyte *srcData,
-                            GLint dstWidth, GLint dstHeight, GLint dstDepth,
-                            GLint dstRowStride,
-                            GLubyte *dstData);
-=======
                             const GLubyte *srcData,
                             GLint srcRowStride,
                             GLint dstWidth, GLint dstHeight, GLint dstDepth,
                             GLubyte *dstData,
                             GLint dstRowStride);
->>>>>>> 6fd15dd8
 
 
 extern void
