/*
 * Mesa 3-D graphics library
<<<<<<< HEAD
 * Version:  7.0.3
=======
 * Version:  7.1
>>>>>>> d3f7b463
 *
 * Copyright (C) 1999-2008  Brian Paul   All Rights Reserved.
 *
 * Permission is hereby granted, free of charge, to any person obtaining a
 * copy of this software and associated documentation files (the "Software"),
 * to deal in the Software without restriction, including without limitation
 * the rights to use, copy, modify, merge, publish, distribute, sublicense,
 * and/or sell copies of the Software, and to permit persons to whom the
 * Software is furnished to do so, subject to the following conditions:
 *
 * The above copyright notice and this permission notice shall be included
 * in all copies or substantial portions of the Software.
 *
 * THE SOFTWARE IS PROVIDED "AS IS", WITHOUT WARRANTY OF ANY KIND, EXPRESS
 * OR IMPLIED, INCLUDING BUT NOT LIMITED TO THE WARRANTIES OF MERCHANTABILITY,
 * FITNESS FOR A PARTICULAR PURPOSE AND NONINFRINGEMENT.  IN NO EVENT SHALL
 * BRIAN PAUL BE LIABLE FOR ANY CLAIM, DAMAGES OR OTHER LIABILITY, WHETHER IN
 * AN ACTION OF CONTRACT, TORT OR OTHERWISE, ARISING FROM, OUT OF OR IN
 * CONNECTION WITH THE SOFTWARE OR THE USE OR OTHER DEALINGS IN THE SOFTWARE.
 */


/**
 * \file teximage.c
 * Texture image-related functions.
 */


#include "glheader.h"
#include "bufferobj.h"
#include "context.h"
#include "convolve.h"
#include "fbobject.h"
#include "framebuffer.h"
#include "image.h"
#include "imports.h"
#include "macros.h"
#include "state.h"
#include "texcompress.h"
#include "texformat.h"
#include "teximage.h"
#include "texstate.h"
#include "texstore.h"
#include "mtypes.h"


/**
 * We allocate texture memory on 512-byte boundaries so we can use MMX/SSE
 * elsewhere.
 */
void *
_mesa_alloc_texmemory(GLsizei bytes)
{
   return _mesa_align_malloc(bytes, 512);
}


/**
 * Free texture memory allocated with _mesa_alloc_texmemory()
 */
void
_mesa_free_texmemory(void *m)
{
   _mesa_align_free(m);
}




#if 0
static void PrintTexture(GLcontext *ctx, const struct gl_texture_image *img)
{
#if CHAN_TYPE != GL_UNSIGNED_BYTE
   _mesa_problem(NULL, "PrintTexture not supported");
#else
   GLuint i, j, c;
   const GLubyte *data = (const GLubyte *) img->Data;

   if (!data) {
      _mesa_printf("No texture data\n");
      return;
   }

   switch (img->Format) {
      case GL_ALPHA:
      case GL_LUMINANCE:
      case GL_INTENSITY:
      case GL_COLOR_INDEX:
         c = 1;
         break;
      case GL_LUMINANCE_ALPHA:
         c = 2;
         break;
      case GL_RGB:
         c = 3;
         break;
      case GL_RGBA:
         c = 4;
         break;
      default:
         _mesa_problem(NULL, "error in PrintTexture\n");
         return;
   }

   for (i = 0; i < img->Height; i++) {
      for (j = 0; j < img->Width; j++) {
         if (c==1)
            _mesa_printf("%02x  ", data[0]);
         else if (c==2)
            _mesa_printf("%02x%02x  ", data[0], data[1]);
         else if (c==3)
            _mesa_printf("%02x%02x%02x  ", data[0], data[1], data[2]);
         else if (c==4)
            _mesa_printf("%02x%02x%02x%02x  ", data[0], data[1], data[2], data[3]);
         data += (img->RowStride - img->Width) * c;
      }
      /* XXX use img->ImageStride here */
      _mesa_printf("\n");
   }
#endif
}
#endif


/*
 * Compute floor(log_base_2(n)).
 * If n < 0 return -1.
 */
static int
logbase2( int n )
{
   GLint i = 1;
   GLint log2 = 0;

   if (n < 0)
      return -1;

   if (n == 0)
      return 0;

   while ( n > i ) {
      i *= 2;
      log2++;
   }
   if (i != n) {
      return log2 - 1;
   }
   else {
      return log2;
   }
}



/**
 * Return the simple base format for a given internal texture format.
 * For example, given GL_LUMINANCE12_ALPHA4, return GL_LUMINANCE_ALPHA.
 *
 * \param ctx GL context.
 * \param internalFormat the internal texture format token or 1, 2, 3, or 4.
 *
 * \return the corresponding \u base internal format (GL_ALPHA, GL_LUMINANCE,
 * GL_LUMANCE_ALPHA, GL_INTENSITY, GL_RGB, or GL_RGBA), or -1 if invalid enum.
 *
 * This is the format which is used during texture application (i.e. the
 * texture format and env mode determine the arithmetic used.
 */
GLint
_mesa_base_tex_format( GLcontext *ctx, GLint internalFormat )
{
   switch (internalFormat) {
      case GL_ALPHA:
      case GL_ALPHA4:
      case GL_ALPHA8:
      case GL_ALPHA12:
      case GL_ALPHA16:
         return GL_ALPHA;
      case 1:
      case GL_LUMINANCE:
      case GL_LUMINANCE4:
      case GL_LUMINANCE8:
      case GL_LUMINANCE12:
      case GL_LUMINANCE16:
         return GL_LUMINANCE;
      case 2:
      case GL_LUMINANCE_ALPHA:
      case GL_LUMINANCE4_ALPHA4:
      case GL_LUMINANCE6_ALPHA2:
      case GL_LUMINANCE8_ALPHA8:
      case GL_LUMINANCE12_ALPHA4:
      case GL_LUMINANCE12_ALPHA12:
      case GL_LUMINANCE16_ALPHA16:
         return GL_LUMINANCE_ALPHA;
      case GL_INTENSITY:
      case GL_INTENSITY4:
      case GL_INTENSITY8:
      case GL_INTENSITY12:
      case GL_INTENSITY16:
         return GL_INTENSITY;
      case 3:
      case GL_RGB:
      case GL_R3_G3_B2:
      case GL_RGB4:
      case GL_RGB5:
      case GL_RGB8:
      case GL_RGB10:
      case GL_RGB12:
      case GL_RGB16:
         return GL_RGB;
      case 4:
      case GL_RGBA:
      case GL_RGBA2:
      case GL_RGBA4:
      case GL_RGB5_A1:
      case GL_RGBA8:
      case GL_RGB10_A2:
      case GL_RGBA12:
      case GL_RGBA16:
         return GL_RGBA;
      default:
         ; /* fallthrough */
   }

   if (ctx->Extensions.EXT_paletted_texture) {
      switch (internalFormat) {
         case GL_COLOR_INDEX:
         case GL_COLOR_INDEX1_EXT:
         case GL_COLOR_INDEX2_EXT:
         case GL_COLOR_INDEX4_EXT:
         case GL_COLOR_INDEX8_EXT:
         case GL_COLOR_INDEX12_EXT:
         case GL_COLOR_INDEX16_EXT:
            return GL_COLOR_INDEX;
         default:
            ; /* fallthrough */
      }
   }

   if (ctx->Extensions.SGIX_depth_texture ||
       ctx->Extensions.ARB_depth_texture) {
      switch (internalFormat) {
         case GL_DEPTH_COMPONENT:
         case GL_DEPTH_COMPONENT16_SGIX:
         case GL_DEPTH_COMPONENT24_SGIX:
         case GL_DEPTH_COMPONENT32_SGIX:
            return GL_DEPTH_COMPONENT;
         default:
            ; /* fallthrough */
      }
   }

   if (ctx->Extensions.ARB_texture_compression) {
      switch (internalFormat) {
         case GL_COMPRESSED_ALPHA:
            return GL_ALPHA;
         case GL_COMPRESSED_LUMINANCE:
            return GL_LUMINANCE;
         case GL_COMPRESSED_LUMINANCE_ALPHA:
            return GL_LUMINANCE_ALPHA;
         case GL_COMPRESSED_INTENSITY:
            return GL_INTENSITY;
         case GL_COMPRESSED_RGB:
            return GL_RGB;
         case GL_COMPRESSED_RGBA:
            return GL_RGBA;
         default:
            ; /* fallthrough */
      }
   }
         
   if (ctx->Extensions.TDFX_texture_compression_FXT1) {
      switch (internalFormat) {
         case GL_COMPRESSED_RGB_FXT1_3DFX:
            return GL_RGB;
         case GL_COMPRESSED_RGBA_FXT1_3DFX:
            return GL_RGBA;
         default:
            ; /* fallthrough */
      }
   }

   if (ctx->Extensions.EXT_texture_compression_s3tc) {
      switch (internalFormat) {
         case GL_COMPRESSED_RGB_S3TC_DXT1_EXT:
            return GL_RGB;
         case GL_COMPRESSED_RGBA_S3TC_DXT1_EXT:
         case GL_COMPRESSED_RGBA_S3TC_DXT3_EXT:
         case GL_COMPRESSED_RGBA_S3TC_DXT5_EXT:
            return GL_RGBA;
         default:
            ; /* fallthrough */
      }
   }

   if (ctx->Extensions.S3_s3tc) {
      switch (internalFormat) {
         case GL_RGB_S3TC:
         case GL_RGB4_S3TC:
            return GL_RGB;
         case GL_RGBA_S3TC:
         case GL_RGBA4_S3TC:
            return GL_RGBA;
         default:
            ; /* fallthrough */
      }
   }

   if (ctx->Extensions.MESA_ycbcr_texture) {
      if (internalFormat == GL_YCBCR_MESA)
         return GL_YCBCR_MESA;
   }

   if (ctx->Extensions.ARB_texture_float) {
      switch (internalFormat) {
         case GL_ALPHA16F_ARB:
         case GL_ALPHA32F_ARB:
            return GL_ALPHA;
         case GL_RGBA16F_ARB:
         case GL_RGBA32F_ARB:
            return GL_RGBA;
         case GL_RGB16F_ARB:
         case GL_RGB32F_ARB:
            return GL_RGB;
         case GL_INTENSITY16F_ARB:
         case GL_INTENSITY32F_ARB:
            return GL_INTENSITY;
         case GL_LUMINANCE16F_ARB:
         case GL_LUMINANCE32F_ARB:
            return GL_LUMINANCE;
         case GL_LUMINANCE_ALPHA16F_ARB:
         case GL_LUMINANCE_ALPHA32F_ARB:
            return GL_LUMINANCE_ALPHA;
         default:
            ; /* fallthrough */
      }
   }

   if (ctx->Extensions.EXT_packed_depth_stencil) {
      switch (internalFormat) {
         case GL_DEPTH_STENCIL_EXT:
         case GL_DEPTH24_STENCIL8_EXT:
            return GL_DEPTH_STENCIL_EXT;
         default:
            ; /* fallthrough */
      }
   }

#if FEATURE_EXT_texture_sRGB
   if (ctx->Extensions.EXT_texture_sRGB) {
      switch (internalFormat) {
      case GL_SRGB_EXT:
      case GL_SRGB8_EXT:
      case GL_COMPRESSED_SRGB_EXT:
      case GL_COMPRESSED_SRGB_S3TC_DXT1_EXT:
         return GL_RGB;
      case GL_SRGB_ALPHA_EXT:
      case GL_SRGB8_ALPHA8_EXT:
      case GL_COMPRESSED_SRGB_ALPHA_EXT:
      case GL_COMPRESSED_SRGB_ALPHA_S3TC_DXT1_EXT:
      case GL_COMPRESSED_SRGB_ALPHA_S3TC_DXT3_EXT:
      case GL_COMPRESSED_SRGB_ALPHA_S3TC_DXT5_EXT:
         return GL_RGBA;
      case GL_SLUMINANCE_ALPHA_EXT:
      case GL_SLUMINANCE8_ALPHA8_EXT:
      case GL_COMPRESSED_SLUMINANCE_EXT:
      case GL_COMPRESSED_SLUMINANCE_ALPHA_EXT:
         return GL_LUMINANCE_ALPHA;
      case GL_SLUMINANCE_EXT:
      case GL_SLUMINANCE8_EXT:
         return GL_LUMINANCE;
      default:
            ; /* fallthrough */
      }
   }

#endif /* FEATURE_EXT_texture_sRGB */

   return -1; /* error */
}


/**
 * Test if the given image format is a color/RGBA format (i.e., not color
 * index, depth, stencil, etc).
 * \param format  the image format value (may by an internal texture format)
 * \return GL_TRUE if its a color/RGBA format, GL_FALSE otherwise.
 */
static GLboolean
is_color_format(GLenum format)
{
   switch (format) {
      case GL_RED:
      case GL_GREEN:
      case GL_BLUE:
      case GL_ALPHA:
      case GL_ALPHA4:
      case GL_ALPHA8:
      case GL_ALPHA12:
      case GL_ALPHA16:
      case 1:
      case GL_LUMINANCE:
      case GL_LUMINANCE4:
      case GL_LUMINANCE8:
      case GL_LUMINANCE12:
      case GL_LUMINANCE16:
      case 2:
      case GL_LUMINANCE_ALPHA:
      case GL_LUMINANCE4_ALPHA4:
      case GL_LUMINANCE6_ALPHA2:
      case GL_LUMINANCE8_ALPHA8:
      case GL_LUMINANCE12_ALPHA4:
      case GL_LUMINANCE12_ALPHA12:
      case GL_LUMINANCE16_ALPHA16:
      case GL_INTENSITY:
      case GL_INTENSITY4:
      case GL_INTENSITY8:
      case GL_INTENSITY12:
      case GL_INTENSITY16:
      case 3:
      case GL_RGB:
      case GL_BGR:
      case GL_R3_G3_B2:
      case GL_RGB4:
      case GL_RGB5:
      case GL_RGB8:
      case GL_RGB10:
      case GL_RGB12:
      case GL_RGB16:
      case 4:
      case GL_ABGR_EXT:
      case GL_RGBA:
      case GL_BGRA:
      case GL_RGBA2:
      case GL_RGBA4:
      case GL_RGB5_A1:
      case GL_RGBA8:
      case GL_RGB10_A2:
      case GL_RGBA12:
      case GL_RGBA16:
      /* float texture formats */
      case GL_ALPHA16F_ARB:
      case GL_ALPHA32F_ARB:
      case GL_LUMINANCE16F_ARB:
      case GL_LUMINANCE32F_ARB:
      case GL_LUMINANCE_ALPHA16F_ARB:
      case GL_LUMINANCE_ALPHA32F_ARB:
      case GL_INTENSITY16F_ARB:
      case GL_INTENSITY32F_ARB:
      case GL_RGB16F_ARB:
      case GL_RGB32F_ARB:
      case GL_RGBA16F_ARB:
      case GL_RGBA32F_ARB:
      /* compressed formats */
      case GL_COMPRESSED_ALPHA:
      case GL_COMPRESSED_LUMINANCE:
      case GL_COMPRESSED_LUMINANCE_ALPHA:
      case GL_COMPRESSED_INTENSITY:
      case GL_COMPRESSED_RGB:
      case GL_COMPRESSED_RGBA:
      case GL_RGB_S3TC:
      case GL_RGB4_S3TC:
      case GL_RGBA_S3TC:
      case GL_RGBA4_S3TC:
      case GL_COMPRESSED_RGB_S3TC_DXT1_EXT:
      case GL_COMPRESSED_RGBA_S3TC_DXT1_EXT:
      case GL_COMPRESSED_RGBA_S3TC_DXT3_EXT:
      case GL_COMPRESSED_RGBA_S3TC_DXT5_EXT:
      case GL_COMPRESSED_RGB_FXT1_3DFX:
      case GL_COMPRESSED_RGBA_FXT1_3DFX:
#if FEATURE_EXT_texture_sRGB
      case GL_SRGB_EXT:
      case GL_SRGB8_EXT:
      case GL_SRGB_ALPHA_EXT:
      case GL_SRGB8_ALPHA8_EXT:
      case GL_SLUMINANCE_ALPHA_EXT:
      case GL_SLUMINANCE8_ALPHA8_EXT:
      case GL_SLUMINANCE_EXT:
      case GL_SLUMINANCE8_EXT:
      case GL_COMPRESSED_SRGB_EXT:
      case GL_COMPRESSED_SRGB_S3TC_DXT1_EXT:
      case GL_COMPRESSED_SRGB_ALPHA_EXT:
      case GL_COMPRESSED_SRGB_ALPHA_S3TC_DXT1_EXT:
      case GL_COMPRESSED_SRGB_ALPHA_S3TC_DXT3_EXT:
      case GL_COMPRESSED_SRGB_ALPHA_S3TC_DXT5_EXT:
      case GL_COMPRESSED_SLUMINANCE_EXT:
      case GL_COMPRESSED_SLUMINANCE_ALPHA_EXT:
#endif /* FEATURE_EXT_texture_sRGB */
         return GL_TRUE;
      case GL_YCBCR_MESA:  /* not considered to be RGB */
      default:
         return GL_FALSE;
   }
}


/**
 * Test if the given image format is a color index format.
 */
static GLboolean
is_index_format(GLenum format)
{
   switch (format) {
      case GL_COLOR_INDEX:
      case GL_COLOR_INDEX1_EXT:
      case GL_COLOR_INDEX2_EXT:
      case GL_COLOR_INDEX4_EXT:
      case GL_COLOR_INDEX8_EXT:
      case GL_COLOR_INDEX12_EXT:
      case GL_COLOR_INDEX16_EXT:
         return GL_TRUE;
      default:
         return GL_FALSE;
   }
}


/**
 * Test if the given image format is a depth component format.
 */
static GLboolean
is_depth_format(GLenum format)
{
   switch (format) {
      case GL_DEPTH_COMPONENT16_ARB:
      case GL_DEPTH_COMPONENT24_ARB:
      case GL_DEPTH_COMPONENT32_ARB:
      case GL_DEPTH_COMPONENT:
         return GL_TRUE;
      default:
         return GL_FALSE;
   }
}


/**
 * Test if the given image format is a YCbCr format.
 */
static GLboolean
is_ycbcr_format(GLenum format)
{
   switch (format) {
      case GL_YCBCR_MESA:
         return GL_TRUE;
      default:
         return GL_FALSE;
   }
}


/**
 * Test if the given image format is a Depth/Stencil format.
 */
static GLboolean
is_depthstencil_format(GLenum format)
{
   switch (format) {
      case GL_DEPTH24_STENCIL8_EXT:
      case GL_DEPTH_STENCIL_EXT:
         return GL_TRUE;
      default:
         return GL_FALSE;
   }
}



/**
 * Test if it is a supported compressed format.
 * 
 * \param internalFormat the internal format token provided by the user.
 * 
 * \ret GL_TRUE if \p internalFormat is a supported compressed format, or
 * GL_FALSE otherwise.
 *
 * Currently only GL_COMPRESSED_RGB_FXT1_3DFX and GL_COMPRESSED_RGBA_FXT1_3DFX
 * are supported.
 */
static GLboolean
is_compressed_format(GLcontext *ctx, GLenum internalFormat)
{
   GLint supported[100]; /* 100 should be plenty */
   GLuint i, n;

   n = _mesa_get_compressed_formats(ctx, supported, GL_TRUE);
   ASSERT(n < 100);
   for (i = 0; i < n; i++) {
      if ((GLint) internalFormat == supported[i]) {
         return GL_TRUE;
      }
   }
   return GL_FALSE;
}


static GLuint
texture_face(GLenum target)
{
   if (target >= GL_TEXTURE_CUBE_MAP_POSITIVE_X_ARB &&
       target <= GL_TEXTURE_CUBE_MAP_NEGATIVE_Z_ARB)
      return (GLuint) target - (GLuint) GL_TEXTURE_CUBE_MAP_POSITIVE_X;
   else
      return 0;
}



/**
 * Store a gl_texture_image pointer in a gl_texture_object structure
 * according to the target and level parameters.
 * 
 * \param tObj texture object.
 * \param target texture target.
 * \param level image level.
 * \param texImage texture image.
 * 
 * This was basically prompted by the introduction of cube maps.
 */
void
_mesa_set_tex_image(struct gl_texture_object *tObj,
                    GLenum target, GLint level,
                    struct gl_texture_image *texImage)
{
   ASSERT(tObj);
   ASSERT(texImage);
   switch (target) {
      case GL_TEXTURE_1D:
      case GL_TEXTURE_2D:
      case GL_TEXTURE_3D:
      case GL_TEXTURE_1D_ARRAY_EXT:
      case GL_TEXTURE_2D_ARRAY_EXT:
         tObj->Image[0][level] = texImage;
         break;
      case GL_TEXTURE_CUBE_MAP_POSITIVE_X_ARB:
      case GL_TEXTURE_CUBE_MAP_NEGATIVE_X_ARB:
      case GL_TEXTURE_CUBE_MAP_POSITIVE_Y_ARB:
      case GL_TEXTURE_CUBE_MAP_NEGATIVE_Y_ARB:
      case GL_TEXTURE_CUBE_MAP_POSITIVE_Z_ARB:
      case GL_TEXTURE_CUBE_MAP_NEGATIVE_Z_ARB:
         {
            GLuint face = ((GLuint) target - 
                           (GLuint) GL_TEXTURE_CUBE_MAP_POSITIVE_X);
            tObj->Image[face][level] = texImage;
         }
         break;
      case GL_TEXTURE_RECTANGLE_NV:
         ASSERT(level == 0);
         tObj->Image[0][level] = texImage;
         break;
      default:
         _mesa_problem(NULL, "bad target in _mesa_set_tex_image()");
         return;
   }
   /* Set the 'back' pointer */
   texImage->TexObject = tObj;
}


/**
 * Allocate a texture image structure.
 * 
 * Called via ctx->Driver.NewTextureImage() unless overriden by a device
 * driver.
 *
 * \return a pointer to gl_texture_image struct with all fields initialized to
 * zero.
 */
struct gl_texture_image *
_mesa_new_texture_image( GLcontext *ctx )
{
   (void) ctx;
   return CALLOC_STRUCT(gl_texture_image);
}


/**
 * Free texture image data.
 * This function is a fallback called via ctx->Driver.FreeTexImageData().
 *
 * \param teximage texture image.
 *
 * Free the texture image data if it's not marked as client data.
 */
void
_mesa_free_texture_image_data(GLcontext *ctx,
                              struct gl_texture_image *texImage)
{
   (void) ctx;

   if (texImage->Data && !texImage->IsClientData) {
      /* free the old texture data */
      _mesa_free_texmemory(texImage->Data);
   }

   texImage->Data = NULL;
}


/**
 * Free texture image.
 *
 * \param teximage texture image.
 *
 * Free the texture image structure and the associated image data.
 */
void
_mesa_delete_texture_image( GLcontext *ctx, struct gl_texture_image *texImage )
{
   /* Free texImage->Data and/or any other driver-specific texture
    * image storage.
    */
   ASSERT(ctx->Driver.FreeTexImageData);
   ctx->Driver.FreeTexImageData( ctx, texImage );

   ASSERT(texImage->Data == NULL);
   if (texImage->ImageOffsets)
      _mesa_free(texImage->ImageOffsets);
   _mesa_free(texImage);
}


/**
 * Test if a target is a proxy target.
 *
 * \param target texture target.
 *
 * \return GL_TRUE if the target is a proxy target, GL_FALSE otherwise.
 */
GLboolean
_mesa_is_proxy_texture(GLenum target)
{
   return (target == GL_PROXY_TEXTURE_1D ||
           target == GL_PROXY_TEXTURE_2D ||
           target == GL_PROXY_TEXTURE_3D ||
           target == GL_PROXY_TEXTURE_CUBE_MAP_ARB ||
           target == GL_PROXY_TEXTURE_RECTANGLE_NV ||
           target == GL_PROXY_TEXTURE_1D_ARRAY_EXT ||
           target == GL_PROXY_TEXTURE_2D_ARRAY_EXT);
}


/**
 * Get the texture object that corresponds to the target of the given texture unit.
 *
 * \param ctx GL context.
 * \param texUnit texture unit.
 * \param target texture target.
 *
 * \return pointer to the texture object on success, or NULL on failure.
 * 
 * \sa gl_texture_unit.
 */
struct gl_texture_object *
_mesa_select_tex_object(GLcontext *ctx, const struct gl_texture_unit *texUnit,
                        GLenum target)
{
   switch (target) {
      case GL_TEXTURE_1D:
         return texUnit->Current1D;
      case GL_PROXY_TEXTURE_1D:
         return ctx->Texture.ProxyTex[TEXTURE_1D_INDEX];
      case GL_TEXTURE_2D:
         return texUnit->Current2D;
      case GL_PROXY_TEXTURE_2D:
         return ctx->Texture.ProxyTex[TEXTURE_2D_INDEX];
      case GL_TEXTURE_3D:
         return texUnit->Current3D;
      case GL_PROXY_TEXTURE_3D:
         return ctx->Texture.ProxyTex[TEXTURE_3D_INDEX];
      case GL_TEXTURE_CUBE_MAP_POSITIVE_X_ARB:
      case GL_TEXTURE_CUBE_MAP_NEGATIVE_X_ARB:
      case GL_TEXTURE_CUBE_MAP_POSITIVE_Y_ARB:
      case GL_TEXTURE_CUBE_MAP_NEGATIVE_Y_ARB:
      case GL_TEXTURE_CUBE_MAP_POSITIVE_Z_ARB:
      case GL_TEXTURE_CUBE_MAP_NEGATIVE_Z_ARB:
      case GL_TEXTURE_CUBE_MAP_ARB:
         return ctx->Extensions.ARB_texture_cube_map
                ? texUnit->CurrentCubeMap : NULL;
      case GL_PROXY_TEXTURE_CUBE_MAP_ARB:
         return ctx->Extensions.ARB_texture_cube_map
                ? ctx->Texture.ProxyTex[TEXTURE_CUBE_INDEX] : NULL;
      case GL_TEXTURE_RECTANGLE_NV:
         return ctx->Extensions.NV_texture_rectangle
                ? texUnit->CurrentRect : NULL;
      case GL_PROXY_TEXTURE_RECTANGLE_NV:
         return ctx->Extensions.NV_texture_rectangle
                ? ctx->Texture.ProxyTex[TEXTURE_RECT_INDEX] : NULL;
      case GL_TEXTURE_1D_ARRAY_EXT:
         return ctx->Extensions.MESA_texture_array
                ? texUnit->Current1DArray : NULL;
      case GL_PROXY_TEXTURE_1D_ARRAY_EXT:
         return ctx->Extensions.MESA_texture_array
                ? ctx->Texture.ProxyTex[TEXTURE_1D_ARRAY_INDEX] : NULL;
      case GL_TEXTURE_2D_ARRAY_EXT:
         return ctx->Extensions.MESA_texture_array
                ? texUnit->Current2DArray : NULL;
      case GL_PROXY_TEXTURE_2D_ARRAY_EXT:
         return ctx->Extensions.MESA_texture_array
                ? ctx->Texture.ProxyTex[TEXTURE_2D_ARRAY_INDEX] : NULL;
      default:
         _mesa_problem(NULL, "bad target in _mesa_select_tex_object()");
         return NULL;
   }
}


/**
 * Get the texture image struct which corresponds to target and level
 * of the given texture unit.
 *
 * \param ctx GL context.
 * \param texUnit texture unit.
 * \param target texture target.
 * \param level image level.
 *
 * \return pointer to the texture image structure on success, or NULL on failure.
 *
 * \sa gl_texture_unit.
 */
struct gl_texture_image *
_mesa_select_tex_image(GLcontext *ctx, const struct gl_texture_object *texObj,
		       GLenum target, GLint level)
{
   ASSERT(texObj);

   if (level < 0 || level >= MAX_TEXTURE_LEVELS) 
      return NULL;

   switch (target) {
      case GL_TEXTURE_1D:
      case GL_PROXY_TEXTURE_1D:
      case GL_TEXTURE_2D:
      case GL_PROXY_TEXTURE_2D:
      case GL_TEXTURE_3D:
      case GL_PROXY_TEXTURE_3D:
         return texObj->Image[0][level];

      case GL_TEXTURE_CUBE_MAP_POSITIVE_X_ARB:
      case GL_TEXTURE_CUBE_MAP_NEGATIVE_X_ARB:
      case GL_TEXTURE_CUBE_MAP_POSITIVE_Y_ARB:
      case GL_TEXTURE_CUBE_MAP_NEGATIVE_Y_ARB:
      case GL_TEXTURE_CUBE_MAP_POSITIVE_Z_ARB:
      case GL_TEXTURE_CUBE_MAP_NEGATIVE_Z_ARB: 
         if (ctx->Extensions.ARB_texture_cube_map) {
	    GLuint face = ((GLuint) target - 
			   (GLuint) GL_TEXTURE_CUBE_MAP_POSITIVE_X);
            return texObj->Image[face][level];
	 }
         else
            return NULL;

      case GL_PROXY_TEXTURE_CUBE_MAP_ARB:
         if (ctx->Extensions.ARB_texture_cube_map)
            return texObj->Image[0][level];
         else
            return NULL;

      case GL_TEXTURE_RECTANGLE_NV:
      case GL_PROXY_TEXTURE_RECTANGLE_NV:
         if (ctx->Extensions.NV_texture_rectangle && level == 0) 
            return texObj->Image[0][level];
         else 
            return NULL;

      case GL_TEXTURE_1D_ARRAY_EXT:
      case GL_PROXY_TEXTURE_1D_ARRAY_EXT:
      case GL_TEXTURE_2D_ARRAY_EXT:
      case GL_PROXY_TEXTURE_2D_ARRAY_EXT:
         return (ctx->Extensions.MESA_texture_array)
            ? texObj->Image[0][level] : NULL;

      default:
         return NULL;
   }
}


/**
 * Like _mesa_select_tex_image() but if the image doesn't exist, allocate
 * it and install it.  Only return NULL if passed a bad parameter or run
 * out of memory.
 */
struct gl_texture_image *
_mesa_get_tex_image(GLcontext *ctx, struct gl_texture_object *texObj,
                    GLenum target, GLint level)
{
   struct gl_texture_image *texImage;

   if (!texObj)
      return NULL;
   
   texImage = _mesa_select_tex_image(ctx, texObj, target, level);
   if (!texImage) {
      texImage = ctx->Driver.NewTextureImage(ctx);
      if (!texImage) {
         _mesa_error(ctx, GL_OUT_OF_MEMORY, "texture image allocation");
         return NULL;
      }

      _mesa_set_tex_image(texObj, target, level, texImage);
   }

   return texImage;
}


/**
 * Return pointer to the specified proxy texture image.
 * Note that proxy textures are per-context, not per-texture unit.
 * \return pointer to texture image or NULL if invalid target, invalid
 *         level, or out of memory.
 */
struct gl_texture_image *
_mesa_get_proxy_tex_image(GLcontext *ctx, GLenum target, GLint level)
{
   struct gl_texture_image *texImage;

   if (level < 0 )
      return NULL;

   switch (target) {
   case GL_PROXY_TEXTURE_1D:
      if (level >= ctx->Const.MaxTextureLevels)
         return NULL;
      texImage = ctx->Texture.ProxyTex[TEXTURE_1D_INDEX]->Image[0][level];
      if (!texImage) {
         texImage = ctx->Driver.NewTextureImage(ctx);
         if (!texImage) {
            _mesa_error(ctx, GL_OUT_OF_MEMORY, "proxy texture allocation");
            return NULL;
         }
         ctx->Texture.ProxyTex[TEXTURE_1D_INDEX]->Image[0][level] = texImage;
         /* Set the 'back' pointer */
         texImage->TexObject = ctx->Texture.ProxyTex[TEXTURE_1D_INDEX];
      }
      return texImage;
   case GL_PROXY_TEXTURE_2D:
      if (level >= ctx->Const.MaxTextureLevels)
         return NULL;
      texImage = ctx->Texture.ProxyTex[TEXTURE_2D_INDEX]->Image[0][level];
      if (!texImage) {
         texImage = ctx->Driver.NewTextureImage(ctx);
         if (!texImage) {
            _mesa_error(ctx, GL_OUT_OF_MEMORY, "proxy texture allocation");
            return NULL;
         }
         ctx->Texture.ProxyTex[TEXTURE_2D_INDEX]->Image[0][level] = texImage;
         /* Set the 'back' pointer */
         texImage->TexObject = ctx->Texture.ProxyTex[TEXTURE_2D_INDEX];
      }
      return texImage;
   case GL_PROXY_TEXTURE_3D:
      if (level >= ctx->Const.Max3DTextureLevels)
         return NULL;
      texImage = ctx->Texture.ProxyTex[TEXTURE_3D_INDEX]->Image[0][level];
      if (!texImage) {
         texImage = ctx->Driver.NewTextureImage(ctx);
         if (!texImage) {
            _mesa_error(ctx, GL_OUT_OF_MEMORY, "proxy texture allocation");
            return NULL;
         }
         ctx->Texture.ProxyTex[TEXTURE_3D_INDEX]->Image[0][level] = texImage;
         /* Set the 'back' pointer */
         texImage->TexObject = ctx->Texture.ProxyTex[TEXTURE_3D_INDEX];
      }
      return texImage;
   case GL_PROXY_TEXTURE_CUBE_MAP:
      if (level >= ctx->Const.MaxCubeTextureLevels)
         return NULL;
      texImage = ctx->Texture.ProxyTex[TEXTURE_CUBE_INDEX]->Image[0][level];
      if (!texImage) {
         texImage = ctx->Driver.NewTextureImage(ctx);
         if (!texImage) {
            _mesa_error(ctx, GL_OUT_OF_MEMORY, "proxy texture allocation");
            return NULL;
         }
         ctx->Texture.ProxyTex[TEXTURE_CUBE_INDEX]->Image[0][level] = texImage;
         /* Set the 'back' pointer */
         texImage->TexObject = ctx->Texture.ProxyTex[TEXTURE_CUBE_INDEX];
      }
      return texImage;
   case GL_PROXY_TEXTURE_RECTANGLE_NV:
      if (level > 0)
         return NULL;
      texImage = ctx->Texture.ProxyTex[TEXTURE_RECT_INDEX]->Image[0][level];
      if (!texImage) {
         texImage = ctx->Driver.NewTextureImage(ctx);
         if (!texImage) {
            _mesa_error(ctx, GL_OUT_OF_MEMORY, "proxy texture allocation");
            return NULL;
         }
         ctx->Texture.ProxyTex[TEXTURE_RECT_INDEX]->Image[0][level] = texImage;
         /* Set the 'back' pointer */
         texImage->TexObject = ctx->Texture.ProxyTex[TEXTURE_RECT_INDEX];
      }
      return texImage;
   case GL_PROXY_TEXTURE_1D_ARRAY_EXT:
      if (level >= ctx->Const.MaxTextureLevels)
         return NULL;
      texImage = ctx->Texture.ProxyTex[TEXTURE_1D_ARRAY_INDEX]->Image[0][level];
      if (!texImage) {
         texImage = ctx->Driver.NewTextureImage(ctx);
         if (!texImage) {
            _mesa_error(ctx, GL_OUT_OF_MEMORY, "proxy texture allocation");
            return NULL;
         }
         ctx->Texture.ProxyTex[TEXTURE_1D_ARRAY_INDEX]->Image[0][level] = texImage;
         /* Set the 'back' pointer */
         texImage->TexObject = ctx->Texture.ProxyTex[TEXTURE_1D_ARRAY_INDEX];
      }
      return texImage;
   case GL_PROXY_TEXTURE_2D_ARRAY_EXT:
      if (level >= ctx->Const.MaxTextureLevels)
         return NULL;
      texImage = ctx->Texture.ProxyTex[TEXTURE_2D_ARRAY_INDEX]->Image[0][level];
      if (!texImage) {
         texImage = ctx->Driver.NewTextureImage(ctx);
         if (!texImage) {
            _mesa_error(ctx, GL_OUT_OF_MEMORY, "proxy texture allocation");
            return NULL;
         }
         ctx->Texture.ProxyTex[TEXTURE_2D_ARRAY_INDEX]->Image[0][level] = texImage;
         /* Set the 'back' pointer */
         texImage->TexObject = ctx->Texture.ProxyTex[TEXTURE_2D_ARRAY_INDEX];
      }
      return texImage;
   default:
      return NULL;
   }
}


/**
 * Get the maximum number of allowed mipmap levels.
 *
 * \param ctx GL context.
 * \param target texture target.
 * 
 * \return the maximum number of allowed mipmap levels for the given
 * texture target, or zero if passed a bad target.
 *
 * \sa gl_constants.
 */
GLint
_mesa_max_texture_levels(GLcontext *ctx, GLenum target)
{
   switch (target) {
   case GL_TEXTURE_1D:
   case GL_PROXY_TEXTURE_1D:
   case GL_TEXTURE_2D:
   case GL_PROXY_TEXTURE_2D:
   case GL_TEXTURE_1D_ARRAY_EXT:
   case GL_PROXY_TEXTURE_1D_ARRAY_EXT:
   case GL_TEXTURE_2D_ARRAY_EXT:
   case GL_PROXY_TEXTURE_2D_ARRAY_EXT:
      return ctx->Const.MaxTextureLevels;
   case GL_TEXTURE_3D:
   case GL_PROXY_TEXTURE_3D:
      return ctx->Const.Max3DTextureLevels;
   case GL_TEXTURE_CUBE_MAP_POSITIVE_X_ARB:
   case GL_TEXTURE_CUBE_MAP_NEGATIVE_X_ARB:
   case GL_TEXTURE_CUBE_MAP_POSITIVE_Y_ARB:
   case GL_TEXTURE_CUBE_MAP_NEGATIVE_Y_ARB:
   case GL_TEXTURE_CUBE_MAP_POSITIVE_Z_ARB:
   case GL_TEXTURE_CUBE_MAP_NEGATIVE_Z_ARB:
   case GL_TEXTURE_CUBE_MAP_ARB:
   case GL_PROXY_TEXTURE_CUBE_MAP_ARB:
      return ctx->Const.MaxCubeTextureLevels;
   case GL_TEXTURE_RECTANGLE_NV:
   case GL_PROXY_TEXTURE_RECTANGLE_NV:
      return 1;
   default:
      return 0; /* bad target */
   }
}



#if 000 /* not used anymore */
/*
 * glTexImage[123]D can accept a NULL image pointer.  In this case we
 * create a texture image with unspecified image contents per the OpenGL
 * spec.
 */
static GLubyte *
make_null_texture(GLint width, GLint height, GLint depth, GLenum format)
{
   const GLint components = _mesa_components_in_format(format);
   const GLint numPixels = width * height * depth;
   GLubyte *data = (GLubyte *) MALLOC(numPixels * components * sizeof(GLubyte));

#ifdef DEBUG
   /*
    * Let's see if anyone finds this.  If glTexImage2D() is called with
    * a NULL image pointer then load the texture image with something
    * interesting instead of leaving it indeterminate.
    */
   if (data) {
      static const char message[8][32] = {
         "   X   X  XXXXX   XXX     X    ",
         "   XX XX  X      X   X   X X   ",
         "   X X X  X      X      X   X  ",
         "   X   X  XXXX    XXX   XXXXX  ",
         "   X   X  X          X  X   X  ",
         "   X   X  X      X   X  X   X  ",
         "   X   X  XXXXX   XXX   X   X  ",
         "                               "
      };

      GLubyte *imgPtr = data;
      GLint h, i, j, k;
      for (h = 0; h < depth; h++) {
         for (i = 0; i < height; i++) {
            GLint srcRow = 7 - (i % 8);
            for (j = 0; j < width; j++) {
               GLint srcCol = j % 32;
               GLubyte texel = (message[srcRow][srcCol]=='X') ? 255 : 70;
               for (k = 0; k < components; k++) {
                  *imgPtr++ = texel;
               }
            }
         }
      }
   }
#endif

   return data;
}
#endif



/**
 * Reset the fields of a gl_texture_image struct to zero.
 * 
 * \param img texture image structure.
 *
 * This is called when a proxy texture test fails, we set all the
 * image members (except DriverData) to zero.
 * It's also used in glTexImage[123]D as a safeguard to be sure all
 * required fields get initialized properly by the Driver.TexImage[123]D
 * functions.
 */
static void
clear_teximage_fields(struct gl_texture_image *img)
{
   ASSERT(img);
   img->_BaseFormat = 0;
   img->InternalFormat = 0;
   img->Border = 0;
   img->Width = 0;
   img->Height = 0;
   img->Depth = 0;
   img->RowStride = 0;
   if (img->ImageOffsets) {
      _mesa_free(img->ImageOffsets);
      img->ImageOffsets = NULL;
   }
   img->Width2 = 0;
   img->Height2 = 0;
   img->Depth2 = 0;
   img->WidthLog2 = 0;
   img->HeightLog2 = 0;
   img->DepthLog2 = 0;
   img->Data = NULL;
   img->TexFormat = &_mesa_null_texformat;
   img->FetchTexelc = NULL;
   img->FetchTexelf = NULL;
   img->IsCompressed = 0;
   img->CompressedSize = 0;
}


/**
 * Initialize basic fields of the gl_texture_image struct.
 *
 * \param ctx GL context.
 * \param target texture target (GL_TEXTURE_1D, GL_TEXTURE_RECTANGLE, etc).
 * \param img texture image structure to be initialized.
 * \param width image width.
 * \param height image height.
 * \param depth image depth.
 * \param border image border.
 * \param internalFormat internal format.
 *
 * Fills in the fields of \p img with the given information.
 * Note: width, height and depth include the border.
 */
void
_mesa_init_teximage_fields(GLcontext *ctx, GLenum target,
                           struct gl_texture_image *img,
                           GLsizei width, GLsizei height, GLsizei depth,
                           GLint border, GLenum internalFormat)
{
   GLint i;

   ASSERT(img);
   ASSERT(width >= 0);
   ASSERT(height >= 0);
   ASSERT(depth >= 0);

   img->_BaseFormat = _mesa_base_tex_format( ctx, internalFormat );
   ASSERT(img->_BaseFormat > 0);
   img->InternalFormat = internalFormat;
   img->Border = border;
   img->Width = width;
   img->Height = height;
   img->Depth = depth;
   img->Width2 = width - 2 * border;   /* == 1 << img->WidthLog2; */
   img->Height2 = height - 2 * border; /* == 1 << img->HeightLog2; */
   img->Depth2 = depth - 2 * border;   /* == 1 << img->DepthLog2; */
   img->WidthLog2 = logbase2(img->Width2);
   if (height == 1)  /* 1-D texture */
      img->HeightLog2 = 0;
   else
      img->HeightLog2 = logbase2(img->Height2);
   if (depth == 1)   /* 2-D texture */
      img->DepthLog2 = 0;
   else
      img->DepthLog2 = logbase2(img->Depth2);
   img->MaxLog2 = MAX2(img->WidthLog2, img->HeightLog2);
   img->IsCompressed = GL_FALSE;
   img->CompressedSize = 0;

   if ((width == 1 || _mesa_bitcount(img->Width2) == 1) &&
       (height == 1 || _mesa_bitcount(img->Height2) == 1) &&
       (depth == 1 || _mesa_bitcount(img->Depth2) == 1))
      img->_IsPowerOfTwo = GL_TRUE;
   else
      img->_IsPowerOfTwo = GL_FALSE;

   /* RowStride and ImageOffsets[] describe how to address texels in 'Data' */
   img->RowStride = width;
   /* Allocate the ImageOffsets array and initialize to typical values.
    * We allocate the array for 1D/2D textures too in order to avoid special-
    * case code in the texstore routines.
    */
   img->ImageOffsets = (GLuint *) _mesa_malloc(depth * sizeof(GLuint));
   for (i = 0; i < depth; i++) {
      img->ImageOffsets[i] = i * width * height;
   }

   /* Compute Width/Height/DepthScale for mipmap lod computation */
   if (target == GL_TEXTURE_RECTANGLE_NV) {
      /* scale = 1.0 since texture coords directly map to texels */
      img->WidthScale = 1.0;
      img->HeightScale = 1.0;
      img->DepthScale = 1.0;
   }
   else {
      img->WidthScale = (GLfloat) img->Width;
      img->HeightScale = (GLfloat) img->Height;
      img->DepthScale = (GLfloat) img->Depth;
   }
}


/**
 * This is the fallback for Driver.TestProxyTexImage().  Test the texture
 * level, width, height and depth against the ctx->Const limits for textures.
 *
 * A hardware driver might override this function if, for example, the
 * max 3D texture size is 512x512x64 (i.e. not a cube).
 *
 * Note that width, height, depth == 0 is not an error.  However, a
 * texture with zero width/height/depth will be considered "incomplete"
 * and texturing will effectively be disabled.
 *
 * \param target  one of GL_PROXY_TEXTURE_1D, GL_PROXY_TEXTURE_2D,
 *                GL_PROXY_TEXTURE_3D, GL_PROXY_TEXTURE_RECTANGLE_NV,
 *                GL_PROXY_TEXTURE_CUBE_MAP_ARB.
 * \param level  as passed to glTexImage
 * \param internalFormat  as passed to glTexImage
 * \param format  as passed to glTexImage
 * \param type  as passed to glTexImage
 * \param width  as passed to glTexImage
 * \param height  as passed to glTexImage
 * \param depth  as passed to glTexImage
 * \param border  as passed to glTexImage
 * \return GL_TRUE if the image is acceptable, GL_FALSE if not acceptable.
 */
GLboolean
_mesa_test_proxy_teximage(GLcontext *ctx, GLenum target, GLint level,
                          GLint internalFormat, GLenum format, GLenum type,
                          GLint width, GLint height, GLint depth, GLint border)
{
   GLint maxSize;

   (void) internalFormat;
   (void) format;
   (void) type;

   switch (target) {
   case GL_PROXY_TEXTURE_1D:
      maxSize = 1 << (ctx->Const.MaxTextureLevels - 1);
      if (width < 2 * border || width > 2 + maxSize ||
          (!ctx->Extensions.ARB_texture_non_power_of_two &&
<<<<<<< HEAD
           width > 0 && _mesa_bitcount(width - 2 * border) != 1) ||
=======
           width >0 && _mesa_bitcount(width - 2 * border) != 1) ||
>>>>>>> d3f7b463
          level >= ctx->Const.MaxTextureLevels) {
         /* bad width or level */
         return GL_FALSE;
      }
      return GL_TRUE;
   case GL_PROXY_TEXTURE_2D:
      maxSize = 1 << (ctx->Const.MaxTextureLevels - 1);
      if (width < 2 * border || width > 2 + maxSize ||
          (!ctx->Extensions.ARB_texture_non_power_of_two &&
           width > 0 && _mesa_bitcount(width - 2 * border) != 1) ||
          height < 2 * border || height > 2 + maxSize ||
          (!ctx->Extensions.ARB_texture_non_power_of_two &&
           height > 0 && _mesa_bitcount(height - 2 * border) != 1) ||
          level >= ctx->Const.MaxTextureLevels) {
         /* bad width or height or level */
         return GL_FALSE;
      }
      return GL_TRUE;
   case GL_PROXY_TEXTURE_3D:
      maxSize = 1 << (ctx->Const.Max3DTextureLevels - 1);
      if (width < 2 * border || width > 2 + maxSize ||
          (!ctx->Extensions.ARB_texture_non_power_of_two &&
           width > 0 && _mesa_bitcount(width - 2 * border) != 1) ||
          height < 2 * border || height > 2 + maxSize ||
          (!ctx->Extensions.ARB_texture_non_power_of_two &&
           height > 0 && _mesa_bitcount(height - 2 * border) != 1) ||
          depth < 2 * border || depth > 2 + maxSize ||
          (!ctx->Extensions.ARB_texture_non_power_of_two &&
           depth > 0 && _mesa_bitcount(depth - 2 * border) != 1) ||
          level >= ctx->Const.Max3DTextureLevels) {
         /* bad width or height or depth or level */
         return GL_FALSE;
      }
      return GL_TRUE;
   case GL_PROXY_TEXTURE_RECTANGLE_NV:
      if (width < 0 || width > ctx->Const.MaxTextureRectSize ||
          height < 0 || height > ctx->Const.MaxTextureRectSize ||
          level != 0) {
         /* bad width or height or level */
         return GL_FALSE;
      }
      return GL_TRUE;
   case GL_PROXY_TEXTURE_CUBE_MAP_ARB:
      maxSize = 1 << (ctx->Const.MaxCubeTextureLevels - 1);
      if (width < 2 * border || width > 2 + maxSize ||
          (!ctx->Extensions.ARB_texture_non_power_of_two &&
           width > 0 && _mesa_bitcount(width - 2 * border) != 1) ||
          height < 2 * border || height > 2 + maxSize ||
          (!ctx->Extensions.ARB_texture_non_power_of_two &&
           height > 0 && _mesa_bitcount(height - 2 * border) != 1) ||
          level >= ctx->Const.MaxCubeTextureLevels) {
         /* bad width or height */
         return GL_FALSE;
      }
      return GL_TRUE;
   case GL_PROXY_TEXTURE_1D_ARRAY_EXT:
      maxSize = 1 << (ctx->Const.MaxTextureLevels - 1);
      if (width < 2 * border || width > 2 + maxSize ||
          (!ctx->Extensions.ARB_texture_non_power_of_two &&
           width > 0 && _mesa_bitcount(width - 2 * border) != 1) ||
          level >= ctx->Const.MaxTextureLevels) {
         /* bad width or level */
         return GL_FALSE;
      }

      if (height < 1 || height > ctx->Const.MaxArrayTextureLayers) {
         return GL_FALSE;
      }
      return GL_TRUE;
   case GL_PROXY_TEXTURE_2D_ARRAY_EXT:
      maxSize = 1 << (ctx->Const.MaxTextureLevels - 1);
      if (width < 2 * border || width > 2 + maxSize ||
          (!ctx->Extensions.ARB_texture_non_power_of_two &&
           width > 0 && _mesa_bitcount(width - 2 * border) != 1) ||
          height < 2 * border || height > 2 + maxSize ||
          (!ctx->Extensions.ARB_texture_non_power_of_two &&
           height > 0 && _mesa_bitcount(height - 2 * border) != 1) ||
          level >= ctx->Const.MaxTextureLevels) {
         /* bad width or height or level */
         return GL_FALSE;
      }
      if (depth < 1 || depth > ctx->Const.MaxArrayTextureLayers) {
         return GL_FALSE;
      }
      return GL_TRUE;
   default:
      _mesa_problem(ctx, "Invalid target in _mesa_test_proxy_teximage");
      return GL_FALSE;
   }
}


/**
 * Helper function to determine whether a target supports compressed textures
 */
static GLboolean
target_can_be_compressed(GLcontext *ctx, GLenum target)
{
   return (((target == GL_TEXTURE_2D || target == GL_PROXY_TEXTURE_2D))
           || ((ctx->Extensions.ARB_texture_cube_map &&
                (target == GL_PROXY_TEXTURE_CUBE_MAP ||
                 (target >= GL_TEXTURE_CUBE_MAP_POSITIVE_X &&
<<<<<<< HEAD
                  target <= GL_TEXTURE_CUBE_MAP_NEGATIVE_Z)))));
=======
                  target <= GL_TEXTURE_CUBE_MAP_NEGATIVE_Z))))
           || ((ctx->Extensions.MESA_texture_array &&
                ((target == GL_PROXY_TEXTURE_2D_ARRAY_EXT) ||
                 (target == GL_TEXTURE_2D_ARRAY_EXT)))));
>>>>>>> d3f7b463
}


/**
 * Test the glTexImage[123]D() parameters for errors.
 * 
 * \param ctx GL context.
 * \param target texture target given by the user.
 * \param level image level given by the user.
 * \param internalFormat internal format given by the user.
 * \param format pixel data format given by the user.
 * \param type pixel data type given by the user.
 * \param dimensions texture image dimensions (must be 1, 2 or 3).
 * \param width image width given by the user.
 * \param height image height given by the user.
 * \param depth image depth given by the user.
 * \param border image border given by the user.
 * 
 * \return GL_TRUE if an error was detected, or GL_FALSE if no errors.
 *
 * Verifies each of the parameters against the constants specified in
 * __GLcontextRec::Const and the supported extensions, and according to the
 * OpenGL specification.
 */
static GLboolean
texture_error_check( GLcontext *ctx, GLenum target,
                     GLint level, GLint internalFormat,
                     GLenum format, GLenum type,
                     GLuint dimensions,
                     GLint width, GLint height,
                     GLint depth, GLint border )
{
   const GLboolean isProxy = _mesa_is_proxy_texture(target);
   GLboolean sizeOK = GL_TRUE;
   GLboolean colorFormat, indexFormat;
   GLenum proxy_target;

   /* Basic level check (more checking in ctx->Driver.TestProxyTexImage) */
   if (level < 0 || level >= MAX_TEXTURE_LEVELS) {
      if (!isProxy) {
         _mesa_error(ctx, GL_INVALID_VALUE,
                     "glTexImage%dD(level=%d)", dimensions, level);
      }
      return GL_TRUE;
   }

   /* Check border */
   if (border < 0 || border > 1 ||
       ((target == GL_TEXTURE_RECTANGLE_NV ||
         target == GL_PROXY_TEXTURE_RECTANGLE_NV) && border != 0)) {
      if (!isProxy) {
         _mesa_error(ctx, GL_INVALID_VALUE,
                     "glTexImage%dD(border=%d)", dimensions, border);
      }
      return GL_TRUE;
   }

   if (width < 0 || height < 0 || depth < 0) {
      if (!isProxy) {
         _mesa_error(ctx, GL_INVALID_VALUE,
                     "glTexImage%dD(width, height or depth < 0)", dimensions);
      }
      return GL_TRUE;
   }

   /* Check target and call ctx->Driver.TestProxyTexImage() to check the
    * level, width, height and depth.
    */
   if (dimensions == 1) {
      if (target == GL_PROXY_TEXTURE_1D || target == GL_TEXTURE_1D) {
         proxy_target = GL_PROXY_TEXTURE_1D;
         height = 1;
         depth = 1;
      }
      else {
         _mesa_error( ctx, GL_INVALID_ENUM, "glTexImage1D(target)" );
         return GL_TRUE;
      }
   }
   else if (dimensions == 2) {
      depth = 1;
      if (target == GL_PROXY_TEXTURE_2D || target == GL_TEXTURE_2D) {
         proxy_target = GL_PROXY_TEXTURE_2D;
      }
      else if (target == GL_PROXY_TEXTURE_CUBE_MAP_ARB ||
               (target >= GL_TEXTURE_CUBE_MAP_POSITIVE_X_ARB &&
                target <= GL_TEXTURE_CUBE_MAP_NEGATIVE_Z_ARB)) {
         if (!ctx->Extensions.ARB_texture_cube_map) {
            _mesa_error(ctx, GL_INVALID_ENUM, "glTexImage2D(target)");
            return GL_TRUE;
         }
         proxy_target = GL_PROXY_TEXTURE_CUBE_MAP_ARB;
         sizeOK = (width == height);
      }
      else if (target == GL_PROXY_TEXTURE_RECTANGLE_NV ||
               target == GL_TEXTURE_RECTANGLE_NV) {
         if (!ctx->Extensions.NV_texture_rectangle) {
            _mesa_error(ctx, GL_INVALID_ENUM, "glTexImage2D(target)");
            return GL_TRUE;
         }
         proxy_target = GL_PROXY_TEXTURE_RECTANGLE_NV;
      }
      else if (target == GL_PROXY_TEXTURE_1D_ARRAY_EXT ||
               target == GL_TEXTURE_1D_ARRAY_EXT) {
         proxy_target = GL_PROXY_TEXTURE_1D_ARRAY_EXT;
      }
      else {
         _mesa_error(ctx, GL_INVALID_ENUM, "glTexImage2D(target)");
         return GL_TRUE;
      }
   }
   else if (dimensions == 3) {
      if (target == GL_PROXY_TEXTURE_3D || target == GL_TEXTURE_3D) {
         proxy_target = GL_PROXY_TEXTURE_3D;
      }
      else if (target == GL_PROXY_TEXTURE_2D_ARRAY_EXT ||
               target == GL_TEXTURE_2D_ARRAY_EXT) {
         proxy_target = GL_PROXY_TEXTURE_2D_ARRAY_EXT;
      }
      else {
         _mesa_error( ctx, GL_INVALID_ENUM, "glTexImage3D(target)" );
         return GL_TRUE;
      }
   }
   else {
      _mesa_problem( ctx, "bad dims in texture_error_check" );
      return GL_TRUE;
   }

   sizeOK = sizeOK && ctx->Driver.TestProxyTexImage(ctx, proxy_target, level,
                                                    internalFormat, format,
                                                    type, width, height,
                                                    depth, border);
   if (!sizeOK) {
      if (!isProxy) {
         _mesa_error(ctx, GL_INVALID_VALUE,
                     "glTexImage%dD(level=%d, width=%d, height=%d, depth=%d)",
                     dimensions, level, width, height, depth);
      }
      return GL_TRUE;
   }

   /* Check internalFormat */
   if (_mesa_base_tex_format(ctx, internalFormat) < 0) {
      if (!isProxy) {
         _mesa_error(ctx, GL_INVALID_VALUE,
                     "glTexImage%dD(internalFormat=0x%x)",
                     dimensions, internalFormat);
      }
      return GL_TRUE;
   }

   /* Check incoming image format and type */
   if (!_mesa_is_legal_format_and_type(ctx, format, type)) {
      /* Yes, generate GL_INVALID_OPERATION, not GL_INVALID_ENUM, if there
       * is a type/format mismatch.  See 1.2 spec page 94, sec 3.6.4.
       */
      if (!isProxy) {
         _mesa_error(ctx, GL_INVALID_OPERATION,
                     "glTexImage%dD(format or type)", dimensions);
      }
      return GL_TRUE;
   }

   /* make sure internal format and format basically agree */
   colorFormat = is_color_format(format);
   indexFormat = is_index_format(format);
   if ((is_color_format(internalFormat) && !colorFormat && !indexFormat) ||
       (is_index_format(internalFormat) && !indexFormat) ||
       (is_depth_format(internalFormat) != is_depth_format(format)) ||
       (is_ycbcr_format(internalFormat) != is_ycbcr_format(format)) ||
       (is_depthstencil_format(internalFormat) != is_depthstencil_format(format))) {
      if (!isProxy)
         _mesa_error(ctx, GL_INVALID_OPERATION,
                     "glTexImage(internalFormat/format)");
      return GL_TRUE;
   }

   /* additional checks for ycbcr textures */
   if (internalFormat == GL_YCBCR_MESA) {
      ASSERT(ctx->Extensions.MESA_ycbcr_texture);
      if (type != GL_UNSIGNED_SHORT_8_8_MESA &&
          type != GL_UNSIGNED_SHORT_8_8_REV_MESA) {
         char message[100];
         _mesa_sprintf(message,
                 "glTexImage%d(format/type YCBCR mismatch", dimensions);
         _mesa_error(ctx, GL_INVALID_ENUM, message);
         return GL_TRUE; /* error */
      }
      if (target != GL_TEXTURE_2D &&
          target != GL_PROXY_TEXTURE_2D &&
          target != GL_TEXTURE_RECTANGLE_NV &&
          target != GL_PROXY_TEXTURE_RECTANGLE_NV) {
         if (!isProxy)
            _mesa_error(ctx, GL_INVALID_ENUM, "glTexImage(target)");
         return GL_TRUE;
      }
      if (border != 0) {
         if (!isProxy) {
            char message[100];
            _mesa_sprintf(message,
                    "glTexImage%d(format=GL_YCBCR_MESA and border=%d)",
                    dimensions, border);
            _mesa_error(ctx, GL_INVALID_VALUE, message);
         }
         return GL_TRUE;
      }
   }

   /* additional checks for depth textures */
   if (_mesa_base_tex_format(ctx, internalFormat) == GL_DEPTH_COMPONENT) {
      /* Only 1D, 2D and rectangular textures supported, not 3D or cubes */
      if (target != GL_TEXTURE_1D &&
          target != GL_PROXY_TEXTURE_1D &&
          target != GL_TEXTURE_2D &&
          target != GL_PROXY_TEXTURE_2D &&
          target != GL_TEXTURE_RECTANGLE_ARB &&
          target != GL_PROXY_TEXTURE_RECTANGLE_ARB) {
         if (!isProxy)
            _mesa_error(ctx, GL_INVALID_ENUM,
                        "glTexImage(target/internalFormat)");
         return GL_TRUE;
      }
   }

   /* additional checks for compressed textures */
   if (is_compressed_format(ctx, internalFormat)) {
      if (!target_can_be_compressed(ctx, target) && !isProxy) {
         _mesa_error(ctx, GL_INVALID_ENUM,
                     "glTexImage%d(target)", dimensions);
         return GL_TRUE;
      }
      if (border != 0) {
         if (!isProxy) {
            _mesa_error(ctx, GL_INVALID_OPERATION,
                        "glTexImage%D(border!=0)", dimensions);
         }
         return GL_TRUE;
      }
   }

   /* if we get here, the parameters are OK */
   return GL_FALSE;
}


/**
 * Test glTexSubImage[123]D() parameters for errors.
 * 
 * \param ctx GL context.
 * \param dimensions texture image dimensions (must be 1, 2 or 3).
 * \param target texture target given by the user.
 * \param level image level given by the user.
 * \param xoffset sub-image x offset given by the user.
 * \param yoffset sub-image y offset given by the user.
 * \param zoffset sub-image z offset given by the user.
 * \param format pixel data format given by the user.
 * \param type pixel data type given by the user.
 * \param width image width given by the user.
 * \param height image height given by the user.
 * \param depth image depth given by the user.
 * 
 * \return GL_TRUE if an error was detected, or GL_FALSE if no errors.
 *
 * Verifies each of the parameters against the constants specified in
 * __GLcontextRec::Const and the supported extensions, and according to the
 * OpenGL specification.
 */
static GLboolean
subtexture_error_check( GLcontext *ctx, GLuint dimensions,
                        GLenum target, GLint level,
                        GLint xoffset, GLint yoffset, GLint zoffset,
                        GLint width, GLint height, GLint depth,
                        GLenum format, GLenum type )
{
   /* Check target */
   if (dimensions == 1) {
      if (target != GL_TEXTURE_1D) {
         _mesa_error( ctx, GL_INVALID_ENUM, "glTexSubImage1D(target)" );
         return GL_TRUE;
      }
   }
   else if (dimensions == 2) {
      if (target >= GL_TEXTURE_CUBE_MAP_POSITIVE_X_ARB &&
          target <= GL_TEXTURE_CUBE_MAP_NEGATIVE_Z_ARB) {
         if (!ctx->Extensions.ARB_texture_cube_map) {
            _mesa_error( ctx, GL_INVALID_ENUM, "glTexSubImage2D(target)" );
            return GL_TRUE;
         }
      }
      else if (target == GL_TEXTURE_RECTANGLE_NV) {
         if (!ctx->Extensions.NV_texture_rectangle) {
            _mesa_error( ctx, GL_INVALID_ENUM, "glTexSubImage2D(target)" );
            return GL_TRUE;
         }
      }
      else if (target == GL_TEXTURE_1D_ARRAY_EXT) {
        if (!ctx->Extensions.MESA_texture_array) {
           _mesa_error( ctx, GL_INVALID_ENUM, "glTexSubImage2D(target)" );
           return GL_TRUE;
        }
      }
      else if (target != GL_TEXTURE_2D) {
         _mesa_error( ctx, GL_INVALID_ENUM, "glTexSubImage2D(target)" );
         return GL_TRUE;
      }
   }
   else if (dimensions == 3) {
      if (target == GL_TEXTURE_2D_ARRAY_EXT) {
         if (!ctx->Extensions.MESA_texture_array) {
            _mesa_error( ctx, GL_INVALID_ENUM, "glTexSubImage3D(target)" );
            return GL_TRUE;
         }
      }
      else if (target != GL_TEXTURE_3D) {
         _mesa_error( ctx, GL_INVALID_ENUM, "glTexSubImage3D(target)" );
         return GL_TRUE;
      }
   }
   else {
      _mesa_problem( ctx, "invalid dims in texture_error_check" );
      return GL_TRUE;
   }

   /* Basic level check */
   if (level < 0 || level >= MAX_TEXTURE_LEVELS) {
      _mesa_error(ctx, GL_INVALID_ENUM, "glTexSubImage2D(level=%d)", level);
      return GL_TRUE;
   }

   if (width < 0) {
      _mesa_error(ctx, GL_INVALID_VALUE,
                  "glTexSubImage%dD(width=%d)", dimensions, width);
      return GL_TRUE;
   }
   if (height < 0 && dimensions > 1) {
      _mesa_error(ctx, GL_INVALID_VALUE,
                  "glTexSubImage%dD(height=%d)", dimensions, height);
      return GL_TRUE;
   }
   if (depth < 0 && dimensions > 2) {
      _mesa_error(ctx, GL_INVALID_VALUE,
                  "glTexSubImage%dD(depth=%d)", dimensions, depth);
      return GL_TRUE;
   }

   if (!_mesa_is_legal_format_and_type(ctx, format, type)) {
      _mesa_error(ctx, GL_INVALID_ENUM,
                  "glTexSubImage%dD(format or type)", dimensions);
      return GL_TRUE;
   }

   return GL_FALSE;
}

static GLboolean
subtexture_error_check2( GLcontext *ctx, GLuint dimensions,
			 GLenum target, GLint level,
			 GLint xoffset, GLint yoffset, GLint zoffset,
			 GLint width, GLint height, GLint depth,
			 GLenum format, GLenum type,
			 const struct gl_texture_image *destTex )
{
   if (!destTex) {
      /* undefined image level */
      _mesa_error(ctx, GL_INVALID_OPERATION, "glTexSubImage%dD", dimensions);
      return GL_TRUE;
   }

   if (xoffset < -((GLint)destTex->Border)) {
      _mesa_error(ctx, GL_INVALID_VALUE, "glTexSubImage%dD(xoffset)",
                  dimensions);
      return GL_TRUE;
   }
   if (xoffset + width > (GLint) (destTex->Width + destTex->Border)) {
      _mesa_error(ctx, GL_INVALID_VALUE, "glTexSubImage%dD(xoffset+width)",
                  dimensions);
      return GL_TRUE;
   }
   if (dimensions > 1) {
      if (yoffset < -((GLint)destTex->Border)) {
         _mesa_error(ctx, GL_INVALID_VALUE, "glTexSubImage%dD(yoffset)",
                     dimensions);
         return GL_TRUE;
      }
      if (yoffset + height > (GLint) (destTex->Height + destTex->Border)) {
         _mesa_error(ctx, GL_INVALID_VALUE, "glTexSubImage%dD(yoffset+height)",
                     dimensions);
         return GL_TRUE;
      }
   }
   if (dimensions > 2) {
      if (zoffset < -((GLint)destTex->Border)) {
         _mesa_error(ctx, GL_INVALID_VALUE, "glTexSubImage3D(zoffset)");
         return GL_TRUE;
      }
      if (zoffset + depth  > (GLint) (destTex->Depth + destTex->Border)) {
         _mesa_error(ctx, GL_INVALID_VALUE, "glTexSubImage3D(zoffset+depth)");
         return GL_TRUE;
      }
   }

#if FEATURE_EXT_texture_sRGB
   if (destTex->InternalFormat == GL_COMPRESSED_SRGB_S3TC_DXT1_EXT ||
       destTex->InternalFormat == GL_COMPRESSED_SRGB_ALPHA_S3TC_DXT1_EXT ||
       destTex->InternalFormat == GL_COMPRESSED_SRGB_ALPHA_S3TC_DXT3_EXT ||
       destTex->InternalFormat == GL_COMPRESSED_SRGB_ALPHA_S3TC_DXT5_EXT) {
      if ((width & 0x3) || (height & 0x3) ||
          (xoffset & 0x3) || (yoffset & 0x3))
         _mesa_error(ctx, GL_INVALID_OPERATION,
                     "glTexSubImage%dD(size or offset not multiple of 4)",
                     dimensions);
      return GL_TRUE;
   }
#endif

   if (destTex->IsCompressed) {
      if (!target_can_be_compressed(ctx, target)) {
         _mesa_error(ctx, GL_INVALID_ENUM,
                     "glTexSubImage%D(target)", dimensions);
         return GL_TRUE;
      }
      /* offset must be multiple of 4 */
      if ((xoffset & 3) || (yoffset & 3)) {
         _mesa_error(ctx, GL_INVALID_OPERATION,
                     "glTexSubImage%D(xoffset or yoffset)", dimensions);
         return GL_TRUE;
      }
      /* size must be multiple of 4 or equal to whole texture size */
      if ((width & 3) && (GLuint) width != destTex->Width) {
         _mesa_error(ctx, GL_INVALID_OPERATION,
                     "glTexSubImage%D(width)", dimensions);
         return GL_TRUE;
      }         
      if ((height & 3) && (GLuint) height != destTex->Height) {
         _mesa_error(ctx, GL_INVALID_OPERATION,
                     "glTexSubImage%D(width)", dimensions);
         return GL_TRUE;
      }         
   }

   return GL_FALSE;
}


/**
 * Test glCopyTexImage[12]D() parameters for errors.
 * 
 * \param ctx GL context.
 * \param dimensions texture image dimensions (must be 1, 2 or 3).
 * \param target texture target given by the user.
 * \param level image level given by the user.
 * \param internalFormat internal format given by the user.
 * \param width image width given by the user.
 * \param height image height given by the user.
 * \param depth image depth given by the user.
 * \param border texture border.
 * 
 * \return GL_TRUE if an error was detected, or GL_FALSE if no errors.
 * 
 * Verifies each of the parameters against the constants specified in
 * __GLcontextRec::Const and the supported extensions, and according to the
 * OpenGL specification.
 */
static GLboolean
copytexture_error_check( GLcontext *ctx, GLuint dimensions,
                         GLenum target, GLint level, GLint internalFormat,
                         GLint width, GLint height, GLint border )
{
   GLenum type;
   GLboolean sizeOK;
   GLint format;

   /* Basic level check (more checking in ctx->Driver.TestProxyTexImage) */
   if (level < 0 || level >= MAX_TEXTURE_LEVELS) {
      _mesa_error(ctx, GL_INVALID_VALUE,
                  "glCopyTexImage%dD(level=%d)", dimensions, level);
      return GL_TRUE;
   }

   /* Check that the source buffer is complete */
   if (ctx->ReadBuffer->Name) {
      _mesa_test_framebuffer_completeness(ctx, ctx->ReadBuffer);
      if (ctx->ReadBuffer->_Status != GL_FRAMEBUFFER_COMPLETE_EXT) {
         _mesa_error(ctx, GL_INVALID_FRAMEBUFFER_OPERATION_EXT,
                     "glCopyTexImage%dD(invalid readbuffer)", dimensions);
         return GL_TRUE;
      }
   }

   /* Check border */
   if (border < 0 || border > 1 ||
       ((target == GL_TEXTURE_RECTANGLE_NV ||
         target == GL_PROXY_TEXTURE_RECTANGLE_NV) && border != 0)) {
      return GL_TRUE;
   }

   format = _mesa_base_tex_format(ctx, internalFormat);
   if (format < 0) {
      _mesa_error(ctx, GL_INVALID_VALUE,
                  "glCopyTexImage%dD(internalFormat)", dimensions);
      return GL_TRUE;
   }

   /* NOTE: the format and type aren't really significant for
    * TestProxyTexImage().  Only the internalformat really matters.
   if (!_mesa_source_buffer_exists(ctx, format)) {
      _mesa_error(ctx, GL_INVALID_OPERATION,
                  "glCopyTexImage%dD(missing readbuffer)", dimensions);
      return GL_TRUE;
   }

    */
   type = GL_FLOAT;

   /* Check target and call ctx->Driver.TestProxyTexImage() to check the
    * level, width, height and depth.
    */
   if (dimensions == 1) {
      if (target == GL_TEXTURE_1D) {
         sizeOK = ctx->Driver.TestProxyTexImage(ctx, GL_PROXY_TEXTURE_1D,
                                                level, internalFormat,
                                                format, type,
                                                width, 1, 1, border);
      }
      else {
         _mesa_error( ctx, GL_INVALID_ENUM, "glCopyTexImage1D(target)" );
         return GL_TRUE;
      }
   }
   else if (dimensions == 2) {
      if (target == GL_TEXTURE_2D) {
         sizeOK = ctx->Driver.TestProxyTexImage(ctx, GL_PROXY_TEXTURE_2D,
                                                level, internalFormat,
                                                format, type,
                                                width, height, 1, border);
      }
      else if (target >= GL_TEXTURE_CUBE_MAP_POSITIVE_X_ARB &&
               target <= GL_TEXTURE_CUBE_MAP_NEGATIVE_Z_ARB) {
         if (!ctx->Extensions.ARB_texture_cube_map) {
            _mesa_error( ctx, GL_INVALID_ENUM, "glCopyTexImage2D(target)" );
            return GL_TRUE;
         }
         sizeOK = (width == height) &&
            ctx->Driver.TestProxyTexImage(ctx, GL_PROXY_TEXTURE_CUBE_MAP_ARB,
                                          level, internalFormat, format, type,
                                          width, height, 1, border);
      }
      else if (target == GL_TEXTURE_RECTANGLE_NV) {
         if (!ctx->Extensions.NV_texture_rectangle) {
            _mesa_error( ctx, GL_INVALID_ENUM, "glCopyTexImage2D(target)" );
            return GL_TRUE;
         }
         sizeOK = ctx->Driver.TestProxyTexImage(ctx,
                                                GL_PROXY_TEXTURE_RECTANGLE_NV,
                                                level, internalFormat,
                                                format, type,
                                                width, height, 1, border);
      }
      else if (target == GL_TEXTURE_1D_ARRAY_EXT) {
         if (!ctx->Extensions.MESA_texture_array) {
            _mesa_error(ctx, GL_INVALID_ENUM, "glCopyTexImage2D(target)");
            return GL_TRUE;
         }
         sizeOK = ctx->Driver.TestProxyTexImage(ctx,
                                                GL_PROXY_TEXTURE_1D_ARRAY_EXT,
                                                level, internalFormat,
                                                format, type,
                                                width, height, 1, border);
      }
      else {
         _mesa_error( ctx, GL_INVALID_ENUM, "glCopyTexImage2D(target)" );
         return GL_TRUE;
      }
   }
   else {
      _mesa_problem(ctx, "invalid dimensions in copytexture_error_check");
      return GL_TRUE;
   }

   if (!sizeOK) {
      if (dimensions == 1) {
         _mesa_error(ctx, GL_INVALID_VALUE,
                     "glCopyTexImage1D(width=%d)", width);
      }
      else {
         ASSERT(dimensions == 2);
         _mesa_error(ctx, GL_INVALID_VALUE,
                     "glCopyTexImage2D(width=%d, height=%d)", width, height);
      }
      return GL_TRUE;
   }

   if (is_compressed_format(ctx, internalFormat)) {
      if (!target_can_be_compressed(ctx, target)) {
         _mesa_error(ctx, GL_INVALID_ENUM,
                     "glCopyTexImage%d(target)", dimensions);
         return GL_TRUE;
      }
      if (border != 0) {
         _mesa_error(ctx, GL_INVALID_OPERATION,
                     "glCopyTexImage%D(border!=0)", dimensions);
         return GL_TRUE;
      }
   }
   else if (is_depth_format(internalFormat)) {
      /* make sure we have depth/stencil buffers */
      if (!ctx->ReadBuffer->_DepthBuffer) {
         _mesa_error(ctx, GL_INVALID_OPERATION,
                     "glCopyTexImage%D(no depth)", dimensions);
         return GL_TRUE;
      }
   }
   else if (is_depthstencil_format(internalFormat)) {
      /* make sure we have depth/stencil buffers */
      if (!ctx->ReadBuffer->_DepthBuffer || !ctx->ReadBuffer->_StencilBuffer) {
         _mesa_error(ctx, GL_INVALID_OPERATION,
                     "glCopyTexImage%D(no depth/stencil buffer)", dimensions);
         return GL_TRUE;
      }
   }

   /* if we get here, the parameters are OK */
   return GL_FALSE;
}


/**
 * Test glCopyTexSubImage[12]D() parameters for errors.
 * 
 * \param ctx GL context.
 * \param dimensions texture image dimensions (must be 1, 2 or 3).
 * \param target texture target given by the user.
 * \param level image level given by the user.
 * \param xoffset sub-image x offset given by the user.
 * \param yoffset sub-image y offset given by the user.
 * \param zoffset sub-image z offset given by the user.
 * \param width image width given by the user.
 * \param height image height given by the user.
 * 
 * \return GL_TRUE if an error was detected, or GL_FALSE if no errors.
 * 
 * Verifies each of the parameters against the constants specified in
 * __GLcontextRec::Const and the supported extensions, and according to the
 * OpenGL specification.
 */
static GLboolean
copytexsubimage_error_check( GLcontext *ctx, GLuint dimensions,
                             GLenum target, GLint level,
                             GLint xoffset, GLint yoffset, GLint zoffset,
                             GLsizei width, GLsizei height)
{
   /* Check target */
   /* Check that the source buffer is complete */
   if (ctx->ReadBuffer->Name) {
      _mesa_test_framebuffer_completeness(ctx, ctx->ReadBuffer);
      if (ctx->ReadBuffer->_Status != GL_FRAMEBUFFER_COMPLETE_EXT) {
         _mesa_error(ctx, GL_INVALID_FRAMEBUFFER_OPERATION_EXT,
                     "glCopyTexImage%dD(invalid readbuffer)", dimensions);
         return GL_TRUE;
      }
   }

   if (dimensions == 1) {
      if (target != GL_TEXTURE_1D) {
         _mesa_error( ctx, GL_INVALID_ENUM, "glCopyTexSubImage1D(target)" );
         return GL_TRUE;
      }
   }
   else if (dimensions == 2) {
      if (target >= GL_TEXTURE_CUBE_MAP_POSITIVE_X_ARB &&
          target <= GL_TEXTURE_CUBE_MAP_NEGATIVE_Z_ARB) {
         if (!ctx->Extensions.ARB_texture_cube_map) {
            _mesa_error( ctx, GL_INVALID_ENUM, "glCopyTexSubImage2D(target)" );
            return GL_TRUE;
         }
      }
      else if (target == GL_TEXTURE_RECTANGLE_NV) {
         if (!ctx->Extensions.NV_texture_rectangle) {
            _mesa_error( ctx, GL_INVALID_ENUM, "glCopyTexSubImage2D(target)" );
            return GL_TRUE;
         }
      }
      else if (target == GL_TEXTURE_1D_ARRAY_EXT) {
         if (!ctx->Extensions.MESA_texture_array) {
            _mesa_error( ctx, GL_INVALID_ENUM, "glCopyTexSubImage2D(target)" );
            return GL_TRUE;
         }
      }
      else if (target != GL_TEXTURE_2D) {
         _mesa_error( ctx, GL_INVALID_ENUM, "glCopyTexSubImage2D(target)" );
         return GL_TRUE;
      }
   }
   else if (dimensions == 3) {
      if (((target != GL_TEXTURE_2D_ARRAY_EXT) ||
	   (!ctx->Extensions.MESA_texture_array))
	  && (target != GL_TEXTURE_3D)) {
	 _mesa_error( ctx, GL_INVALID_ENUM, "glCopyTexSubImage3D(target)" );
	 return GL_TRUE;
      }
   }

   /* Check level */
   if (level < 0 || level >= MAX_TEXTURE_LEVELS) {
      _mesa_error(ctx, GL_INVALID_VALUE,
                  "glCopyTexSubImage%dD(level=%d)", dimensions, level);
      return GL_TRUE;
   }

   /* Check size */
   if (width < 0) {
      _mesa_error(ctx, GL_INVALID_VALUE,
                  "glCopyTexSubImage%dD(width=%d)", dimensions, width);
      return GL_TRUE;
   }
   if (dimensions > 1 && height < 0) {
      _mesa_error(ctx, GL_INVALID_VALUE,
                  "glCopyTexSubImage%dD(height=%d)", dimensions, height);
      return GL_TRUE;
   }

   return GL_FALSE;
}

static GLboolean
copytexsubimage_error_check2( GLcontext *ctx, GLuint dimensions,
			      GLenum target, GLint level,
			      GLint xoffset, GLint yoffset, GLint zoffset,
			      GLsizei width, GLsizei height,
			      const struct gl_texture_image *teximage )
{
   if (!teximage) {
      _mesa_error(ctx, GL_INVALID_OPERATION,
                  "glCopyTexSubImage%dD(undefined texture level: %d)",
                  dimensions, level);
      return GL_TRUE;
   }

   if (xoffset < -((GLint)teximage->Border)) {
      _mesa_error(ctx, GL_INVALID_VALUE,
                  "glCopyTexSubImage%dD(xoffset=%d)", dimensions, xoffset);
      return GL_TRUE;
   }
   if (xoffset + width > (GLint) (teximage->Width + teximage->Border)) {
      _mesa_error(ctx, GL_INVALID_VALUE,
                  "glCopyTexSubImage%dD(xoffset+width)", dimensions);
      return GL_TRUE;
   }
   if (dimensions > 1) {
      if (yoffset < -((GLint)teximage->Border)) {
         _mesa_error(ctx, GL_INVALID_VALUE,
                     "glCopyTexSubImage%dD(yoffset=%d)", dimensions, yoffset);
         return GL_TRUE;
      }
      /* NOTE: we're adding the border here, not subtracting! */
      if (yoffset + height > (GLint) (teximage->Height + teximage->Border)) {
         _mesa_error(ctx, GL_INVALID_VALUE,
                     "glCopyTexSubImage%dD(yoffset+height)", dimensions);
         return GL_TRUE;
      }
   }

   if (dimensions > 2) {
      if (zoffset < -((GLint)teximage->Border)) {
         _mesa_error(ctx, GL_INVALID_VALUE,
                     "glCopyTexSubImage%dD(zoffset)", dimensions);
         return GL_TRUE;
      }
      if (zoffset > (GLint) (teximage->Depth + teximage->Border)) {
         _mesa_error(ctx, GL_INVALID_VALUE,
                     "glCopyTexSubImage%dD(zoffset+depth)", dimensions);
         return GL_TRUE;
      }
   }

   if (teximage->IsCompressed) {
      if (!target_can_be_compressed(ctx, target)) {
         _mesa_error(ctx, GL_INVALID_ENUM,
                     "glCopyTexSubImage%d(target)", dimensions);
         return GL_TRUE;
      }
      /* offset must be multiple of 4 */
      if ((xoffset & 3) || (yoffset & 3)) {
         _mesa_error(ctx, GL_INVALID_VALUE,
                     "glCopyTexSubImage%D(xoffset or yoffset)", dimensions);
         return GL_TRUE;
      }
      /* size must be multiple of 4 */
      if ((width & 3) != 0 && (GLuint) width != teximage->Width) {
         _mesa_error(ctx, GL_INVALID_VALUE,
                     "glCopyTexSubImage%D(width)", dimensions);
         return GL_TRUE;
      }         
      if ((height & 3) != 0 && (GLuint) height != teximage->Height) {
         _mesa_error(ctx, GL_INVALID_VALUE,
                     "glCopyTexSubImage%D(height)", dimensions);
         return GL_TRUE;
      }         
   }

   if (teximage->InternalFormat == GL_YCBCR_MESA) {
      _mesa_error(ctx, GL_INVALID_OPERATION, "glCopyTexSubImage2D");
      return GL_TRUE;
   }

   if (!_mesa_source_buffer_exists(ctx, teximage->_BaseFormat)) {
      _mesa_error(ctx, GL_INVALID_OPERATION,
               "glCopyTexSubImage%dD(missing readbuffer)", dimensions);
      return GL_TRUE;
   }

   if (teximage->_BaseFormat == GL_DEPTH_COMPONENT) {
      if (!ctx->ReadBuffer->_DepthBuffer) {
         _mesa_error(ctx, GL_INVALID_OPERATION,
                     "glCopyTexSubImage%D(no depth buffer)",
                     dimensions);
         return GL_TRUE;
      }
   }
   else if (teximage->_BaseFormat == GL_DEPTH_STENCIL_EXT) {
      if (!ctx->ReadBuffer->_DepthBuffer || !ctx->ReadBuffer->_StencilBuffer) {
         _mesa_error(ctx, GL_INVALID_OPERATION,
                     "glCopyTexSubImage%D(no depth/stencil buffer)",
                     dimensions);
         return GL_TRUE;
      }
   }

   /* if we get here, the parameters are OK */
   return GL_FALSE;
}


/**
 * Get texture image.  Called by glGetTexImage.
 *
 * \param target texture target.
 * \param level image level.
 * \param format pixel data format for returned image.
 * \param type pixel data type for returned image.
 * \param pixels returned pixel data.
 */
void GLAPIENTRY
_mesa_GetTexImage( GLenum target, GLint level, GLenum format,
                   GLenum type, GLvoid *pixels )
{
   const struct gl_texture_unit *texUnit;
   struct gl_texture_object *texObj;
   struct gl_texture_image *texImage;
   GLint maxLevels = 0;
   GET_CURRENT_CONTEXT(ctx);
   ASSERT_OUTSIDE_BEGIN_END_AND_FLUSH(ctx);

   texUnit = &(ctx->Texture.Unit[ctx->Texture.CurrentUnit]);
   texObj = _mesa_select_tex_object(ctx, texUnit, target);
   if (!texObj || _mesa_is_proxy_texture(target)) {
      _mesa_error(ctx, GL_INVALID_ENUM, "glGetTexImage(target)");
      return;
   }

   maxLevels = _mesa_max_texture_levels(ctx, target);
   ASSERT(maxLevels > 0);  /* 0 indicates bad target, caught above */

   if (level < 0 || level >= maxLevels) {
      _mesa_error( ctx, GL_INVALID_VALUE, "glGetTexImage(level)" );
      return;
   }

   if (_mesa_sizeof_packed_type(type) <= 0) {
      _mesa_error( ctx, GL_INVALID_ENUM, "glGetTexImage(type)" );
      return;
   }

   if (_mesa_components_in_format(format) <= 0 ||
       format == GL_STENCIL_INDEX) {
      _mesa_error( ctx, GL_INVALID_ENUM, "glGetTexImage(format)" );
      return;
   }

   if (!ctx->Extensions.EXT_paletted_texture && is_index_format(format)) {
      _mesa_error(ctx, GL_INVALID_ENUM, "glGetTexImage(format)");
      return;
   }

   if (!ctx->Extensions.SGIX_depth_texture &&
       !ctx->Extensions.ARB_depth_texture && is_depth_format(format)) {
      _mesa_error(ctx, GL_INVALID_ENUM, "glGetTexImage(format)");
      return;
   }

   if (!ctx->Extensions.MESA_ycbcr_texture && is_ycbcr_format(format)) {
      _mesa_error(ctx, GL_INVALID_ENUM, "glGetTexImage(format)");
      return;
   }

   if (!ctx->Extensions.EXT_packed_depth_stencil
       && is_depthstencil_format(format)) {
      _mesa_error(ctx, GL_INVALID_ENUM, "glGetTexImage(format)");
      return;
   }

   _mesa_lock_texture(ctx, texObj);
   {
      texImage = _mesa_select_tex_image(ctx, texObj, target, level);
      if (!texImage) {
	 /* invalid mipmap level, not an error */
	 goto out;
      }


      /* Make sure the requested image format is compatible with the
       * texture's format.  Note that a color index texture can be converted
       * to RGBA so that combo is allowed.
       */
      if (is_color_format(format)
	  && !is_color_format(texImage->TexFormat->BaseFormat)
	  && !is_index_format(texImage->TexFormat->BaseFormat)) {
	 _mesa_error(ctx, GL_INVALID_OPERATION, "glGetTexImage(format mismatch)");
	 goto out;
      }
      else if (is_index_format(format)
	       && !is_index_format(texImage->TexFormat->BaseFormat)) {
	 _mesa_error(ctx, GL_INVALID_OPERATION, "glGetTexImage(format mismatch)");
	 goto out;
      }
      else if (is_depth_format(format)
	       && !is_depth_format(texImage->TexFormat->BaseFormat)
	       && !is_depthstencil_format(texImage->TexFormat->BaseFormat)) {
	 _mesa_error(ctx, GL_INVALID_OPERATION, "glGetTexImage(format mismatch)");
	 goto out;
      }
      else if (is_ycbcr_format(format)
	       && !is_ycbcr_format(texImage->TexFormat->BaseFormat)) {
	 _mesa_error(ctx, GL_INVALID_OPERATION, "glGetTexImage(format mismatch)");
	 goto out;
      }
      else if (is_depthstencil_format(format)
	       && !is_depthstencil_format(texImage->TexFormat->BaseFormat)) {
	 _mesa_error(ctx, GL_INVALID_OPERATION, "glGetTexImage(format mismatch)");
	 goto out;
      }

      if (ctx->Pack.BufferObj->Name) {
	 /* packing texture image into a PBO */
	 const GLuint dimensions = (target == GL_TEXTURE_3D) ? 3 : 2;
	 if (!_mesa_validate_pbo_access(dimensions, &ctx->Pack, texImage->Width,
					texImage->Height, texImage->Depth,
					format, type, pixels)) {
	    _mesa_error(ctx, GL_INVALID_OPERATION,
			"glGetTexImage(invalid PBO access)");
	    goto out;
	 }
      }

      /* typically, this will call _mesa_get_teximage() */
      ctx->Driver.GetTexImage(ctx, target, level, format, type, pixels,
			      texObj, texImage);

   }
 out:
   _mesa_unlock_texture(ctx, texObj);
}



/**
 * Check if the given texture image is bound to any framebuffer objects
 * and update/invalidate them.
 * XXX We're only checking the currently bound framebuffer object for now.
 * In the future, perhaps struct gl_texture_image should have a pointer (or
 * list of pointers (yikes)) to the gl_framebuffer(s) which it's bound to.
 */
static void
update_fbo_texture(GLcontext *ctx, struct gl_texture_object *texObj,
                   GLuint face, GLuint level)
{
   if (ctx->DrawBuffer->Name) {
      GLuint i;
      for (i = 0; i < BUFFER_COUNT; i++) {
         struct gl_renderbuffer_attachment *att = 
            ctx->DrawBuffer->Attachment + i;
         if (att->Type == GL_TEXTURE &&
             att->Texture == texObj &&
             att->TextureLevel == level &&
             att->CubeMapFace == face) {
            ASSERT(att->Texture->Image[att->CubeMapFace][att->TextureLevel]);
            /* Tell driver about the new renderbuffer texture */
            ctx->Driver.RenderTexture(ctx, ctx->DrawBuffer, att);
         }
      }
   }
}



/*
 * Called from the API.  Note that width includes the border.
 */
void GLAPIENTRY
_mesa_TexImage1D( GLenum target, GLint level, GLint internalFormat,
                  GLsizei width, GLint border, GLenum format,
                  GLenum type, const GLvoid *pixels )
{
   GLsizei postConvWidth = width;
   GET_CURRENT_CONTEXT(ctx);
   ASSERT_OUTSIDE_BEGIN_END_AND_FLUSH(ctx);

   if (is_color_format(internalFormat)) {
      _mesa_adjust_image_for_convolution(ctx, 1, &postConvWidth, NULL);
   }

   if (target == GL_TEXTURE_1D) {
      /* non-proxy target */
      struct gl_texture_unit *texUnit;
      struct gl_texture_object *texObj;
      struct gl_texture_image *texImage;
      const GLuint face = texture_face(target);

      if (texture_error_check(ctx, target, level, internalFormat,
                              format, type, 1, postConvWidth, 1, 1, border)) {
         return;   /* error was recorded */
      }

      if (ctx->NewState & _IMAGE_NEW_TRANSFER_STATE)
	 _mesa_update_state(ctx);

      texUnit = &ctx->Texture.Unit[ctx->Texture.CurrentUnit];
      texObj = _mesa_select_tex_object(ctx, texUnit, target);
      _mesa_lock_texture(ctx, texObj);
      {
	 texImage = _mesa_get_tex_image(ctx, texObj, target, level);
	 if (!texImage) {
	    _mesa_error(ctx, GL_OUT_OF_MEMORY, "glTexImage1D");
	    goto out;
	 }
      
	 if (texImage->Data) {
	    ctx->Driver.FreeTexImageData( ctx, texImage );
	 }

	 ASSERT(texImage->Data == NULL);

	 clear_teximage_fields(texImage); /* not really needed, but helpful */
	 _mesa_init_teximage_fields(ctx, target, texImage,
				    postConvWidth, 1, 1,
				    border, internalFormat);
	 
	 ASSERT(ctx->Driver.TexImage1D);

	 /* Give the texture to the driver!  <pixels> may be null! */
	 (*ctx->Driver.TexImage1D)(ctx, target, level, internalFormat,
				   width, border, format, type, pixels,
				   &ctx->Unpack, texObj, texImage);
	 
	 ASSERT(texImage->TexFormat);

	 update_fbo_texture(ctx, texObj, face, level);
	 
	 /* state update */
	 texObj->_Complete = GL_FALSE;
	 ctx->NewState |= _NEW_TEXTURE;
      }
   out:
      _mesa_unlock_texture(ctx, texObj);
   }
   else if (target == GL_PROXY_TEXTURE_1D) {
      /* Proxy texture: check for errors and update proxy state */
      struct gl_texture_image *texImage;
      texImage = _mesa_get_proxy_tex_image(ctx, target, level);
      if (texture_error_check(ctx, target, level, internalFormat,
                              format, type, 1, postConvWidth, 1, 1, border)) {
         /* when error, clear all proxy texture image parameters */
         if (texImage)
            clear_teximage_fields(texImage);
      }
      else {
         /* no error, set the tex image parameters */
         ASSERT(texImage);
         _mesa_init_teximage_fields(ctx, target, texImage,
                                    postConvWidth, 1, 1,
                                    border, internalFormat);
         texImage->TexFormat = (*ctx->Driver.ChooseTextureFormat)(ctx,
                                          internalFormat, format, type);
      }
   }
   else {
      _mesa_error( ctx, GL_INVALID_ENUM, "glTexImage1D(target)" );
      return;
   }
}


void GLAPIENTRY
_mesa_TexImage2D( GLenum target, GLint level, GLint internalFormat,
                  GLsizei width, GLsizei height, GLint border,
                  GLenum format, GLenum type,
                  const GLvoid *pixels )
{
   GLsizei postConvWidth = width, postConvHeight = height;
   GET_CURRENT_CONTEXT(ctx);
   ASSERT_OUTSIDE_BEGIN_END_AND_FLUSH(ctx);

   if (is_color_format(internalFormat)) {
      _mesa_adjust_image_for_convolution(ctx, 2, &postConvWidth,
					 &postConvHeight);
   }

   if (target == GL_TEXTURE_2D ||
       (ctx->Extensions.ARB_texture_cube_map &&
        target >= GL_TEXTURE_CUBE_MAP_POSITIVE_X_ARB &&
        target <= GL_TEXTURE_CUBE_MAP_NEGATIVE_Z_ARB) ||
       (ctx->Extensions.NV_texture_rectangle &&
        target == GL_TEXTURE_RECTANGLE_NV) ||
       (ctx->Extensions.MESA_texture_array &&
        target == GL_TEXTURE_1D_ARRAY_EXT)) {
      /* non-proxy target */
      struct gl_texture_unit *texUnit;
      struct gl_texture_object *texObj;
      struct gl_texture_image *texImage;
      const GLuint face = texture_face(target);

      if (texture_error_check(ctx, target, level, internalFormat,
                              format, type, 2, postConvWidth, postConvHeight,
                              1, border)) {
         return;   /* error was recorded */
      }

      if (ctx->NewState & _IMAGE_NEW_TRANSFER_STATE)
	 _mesa_update_state(ctx);

      texUnit = &ctx->Texture.Unit[ctx->Texture.CurrentUnit];
      texObj = _mesa_select_tex_object(ctx, texUnit, target);
      _mesa_lock_texture(ctx, texObj);
      {
	 texImage = _mesa_get_tex_image(ctx, texObj, target, level);
	 if (!texImage) {
	    _mesa_error(ctx, GL_OUT_OF_MEMORY, "glTexImage2D");
	    goto out;
	 }
	 
	 if (texImage->Data) {
	    ctx->Driver.FreeTexImageData( ctx, texImage );
	 }
	 
	 ASSERT(texImage->Data == NULL);
	 clear_teximage_fields(texImage); /* not really needed, but helpful */
	 _mesa_init_teximage_fields(ctx, target, texImage,
				    postConvWidth, postConvHeight, 1,
				    border, internalFormat);
	 
	 ASSERT(ctx->Driver.TexImage2D);

	 /* Give the texture to the driver!  <pixels> may be null! */
	 (*ctx->Driver.TexImage2D)(ctx, target, level, internalFormat,
				   width, height, border, format, type, pixels,
				   &ctx->Unpack, texObj, texImage);
	 
	 ASSERT(texImage->TexFormat);

	 update_fbo_texture(ctx, texObj, face, level);

	 /* state update */
	 texObj->_Complete = GL_FALSE;
	 ctx->NewState |= _NEW_TEXTURE;
      }
   out:
      _mesa_unlock_texture(ctx, texObj);
   }
   else if (target == GL_PROXY_TEXTURE_2D ||
            (target == GL_PROXY_TEXTURE_CUBE_MAP_ARB &&
             ctx->Extensions.ARB_texture_cube_map) ||
            (target == GL_PROXY_TEXTURE_RECTANGLE_NV &&
             ctx->Extensions.NV_texture_rectangle) ||
            (ctx->Extensions.MESA_texture_array &&
             target == GL_PROXY_TEXTURE_1D_ARRAY_EXT)) {
      /* Proxy texture: check for errors and update proxy state */
      struct gl_texture_image *texImage;
      texImage = _mesa_get_proxy_tex_image(ctx, target, level);
      if (texture_error_check(ctx, target, level, internalFormat,
                              format, type, 2, postConvWidth, postConvHeight,
                              1, border)) {
         /* when error, clear all proxy texture image parameters */
         if (texImage)
            clear_teximage_fields(ctx->Texture.ProxyTex[TEXTURE_2D_INDEX]->Image[0][level]);
      }
      else {
         /* no error, set the tex image parameters */
         _mesa_init_teximage_fields(ctx, target, texImage,
                                    postConvWidth, postConvHeight, 1,
                                    border, internalFormat);
         texImage->TexFormat = (*ctx->Driver.ChooseTextureFormat)(ctx,
                                          internalFormat, format, type);
      }
   }
   else {
      _mesa_error( ctx, GL_INVALID_ENUM, "glTexImage2D(target)" );
      return;
   }
}


/*
 * Called by the API or display list executor.
 * Note that width and height include the border.
 */
void GLAPIENTRY
_mesa_TexImage3D( GLenum target, GLint level, GLint internalFormat,
                  GLsizei width, GLsizei height, GLsizei depth,
                  GLint border, GLenum format, GLenum type,
                  const GLvoid *pixels )
{
   GET_CURRENT_CONTEXT(ctx);
   ASSERT_OUTSIDE_BEGIN_END_AND_FLUSH(ctx);

   if (target == GL_TEXTURE_3D ||
       (ctx->Extensions.MESA_texture_array &&
        target == GL_TEXTURE_2D_ARRAY_EXT)) {
      /* non-proxy target */
      struct gl_texture_unit *texUnit;
      struct gl_texture_object *texObj;
      struct gl_texture_image *texImage;
      const GLuint face = texture_face(target);

      if (texture_error_check(ctx, target, level, (GLint) internalFormat,
                              format, type, 3, width, height, depth, border)) {
         return;   /* error was recorded */
      }

      if (ctx->NewState & _IMAGE_NEW_TRANSFER_STATE)
	 _mesa_update_state(ctx);

      texUnit = &ctx->Texture.Unit[ctx->Texture.CurrentUnit];
      texObj = _mesa_select_tex_object(ctx, texUnit, target);
      _mesa_lock_texture(ctx, texObj);
      {
	 texImage = _mesa_get_tex_image(ctx, texObj, target, level);
	 if (!texImage) {
	    _mesa_error(ctx, GL_OUT_OF_MEMORY, "glTexImage3D");
	    goto out;
	 }
	 
	 if (texImage->Data) {
	    ctx->Driver.FreeTexImageData( ctx, texImage );
	 }
	 
	 ASSERT(texImage->Data == NULL);
	 clear_teximage_fields(texImage); /* not really needed, but helpful */
	 _mesa_init_teximage_fields(ctx, target, texImage,
				    width, height, depth,
				    border, internalFormat);

	 ASSERT(ctx->Driver.TexImage3D);

	 /* Give the texture to the driver!  <pixels> may be null! */
	 (*ctx->Driver.TexImage3D)(ctx, target, level, internalFormat,
				   width, height, depth, border, format, type,
				   pixels, &ctx->Unpack, texObj, texImage);

	 ASSERT(texImage->TexFormat);

	 update_fbo_texture(ctx, texObj, face, level);

	 /* state update */
	 texObj->_Complete = GL_FALSE;
	 ctx->NewState |= _NEW_TEXTURE;
      }
   out:
      _mesa_unlock_texture(ctx, texObj);
   }
   else if (target == GL_PROXY_TEXTURE_3D ||
       (ctx->Extensions.MESA_texture_array &&
        target == GL_PROXY_TEXTURE_2D_ARRAY_EXT)) {
      /* Proxy texture: check for errors and update proxy state */
      struct gl_texture_image *texImage;
      texImage = _mesa_get_proxy_tex_image(ctx, target, level);
      if (texture_error_check(ctx, target, level, internalFormat,
                              format, type, 3, width, height, depth, border)) {
         /* when error, clear all proxy texture image parameters */
         if (texImage)
            clear_teximage_fields(texImage);
      }
      else {
         /* no error, set the tex image parameters */
         _mesa_init_teximage_fields(ctx, target, texImage, width, height,
                                    depth, border, internalFormat);
         texImage->TexFormat = (*ctx->Driver.ChooseTextureFormat)(ctx,
                                          internalFormat, format, type);
      }
   }
   else {
      _mesa_error( ctx, GL_INVALID_ENUM, "glTexImage3D(target)" );
      return;
   }
}


void GLAPIENTRY
_mesa_TexImage3DEXT( GLenum target, GLint level, GLenum internalFormat,
                     GLsizei width, GLsizei height, GLsizei depth,
                     GLint border, GLenum format, GLenum type,
                     const GLvoid *pixels )
{
   _mesa_TexImage3D(target, level, (GLint) internalFormat, width, height,
                    depth, border, format, type, pixels);
}



void GLAPIENTRY
_mesa_TexSubImage1D( GLenum target, GLint level,
                     GLint xoffset, GLsizei width,
                     GLenum format, GLenum type,
                     const GLvoid *pixels )
{
   GLsizei postConvWidth = width;
   struct gl_texture_unit *texUnit;
   struct gl_texture_object *texObj;
   struct gl_texture_image *texImage = NULL;
   GET_CURRENT_CONTEXT(ctx);
   ASSERT_OUTSIDE_BEGIN_END_AND_FLUSH(ctx);

   if (ctx->NewState & _IMAGE_NEW_TRANSFER_STATE)
      _mesa_update_state(ctx);

   /* XXX should test internal format */
   if (is_color_format(format)) {
      _mesa_adjust_image_for_convolution(ctx, 1, &postConvWidth, NULL);
   }

   if (subtexture_error_check(ctx, 1, target, level, xoffset, 0, 0,
			       postConvWidth, 1, 1, format, type)) {
      return;   /* error was detected */
   }


   texUnit = &ctx->Texture.Unit[ctx->Texture.CurrentUnit];
   texObj = _mesa_select_tex_object(ctx, texUnit, target);
   assert(texObj);

   _mesa_lock_texture(ctx, texObj);
   {
      texImage = _mesa_select_tex_image(ctx, texObj, target, level);

      if (subtexture_error_check2(ctx, 1, target, level, xoffset, 0, 0,
				  postConvWidth, 1, 1, format, type, texImage)) {
	 goto out;   /* error was detected */
      }

      if (width == 0)
	 goto out;  /* no-op, not an error */

      /* If we have a border, xoffset=-1 is legal.  Bias by border width */
      xoffset += texImage->Border;

      ASSERT(ctx->Driver.TexSubImage1D);
      (*ctx->Driver.TexSubImage1D)(ctx, target, level, xoffset, width,
				   format, type, pixels, &ctx->Unpack,
				   texObj, texImage);
      ctx->NewState |= _NEW_TEXTURE;
   }
 out:
   _mesa_unlock_texture(ctx, texObj);
}


void GLAPIENTRY
_mesa_TexSubImage2D( GLenum target, GLint level,
                     GLint xoffset, GLint yoffset,
                     GLsizei width, GLsizei height,
                     GLenum format, GLenum type,
                     const GLvoid *pixels )
{
   GLsizei postConvWidth = width, postConvHeight = height;
   struct gl_texture_unit *texUnit;
   struct gl_texture_object *texObj;
   struct gl_texture_image *texImage;
   GET_CURRENT_CONTEXT(ctx);
   ASSERT_OUTSIDE_BEGIN_END_AND_FLUSH(ctx);

   if (ctx->NewState & _IMAGE_NEW_TRANSFER_STATE)
      _mesa_update_state(ctx);

   /* XXX should test internal format */
   if (is_color_format(format)) {
      _mesa_adjust_image_for_convolution(ctx, 2, &postConvWidth,
                                         &postConvHeight);
   }

   if (subtexture_error_check(ctx, 2, target, level, xoffset, yoffset, 0,
			      postConvWidth, postConvHeight, 1, format, type)) {
      return;   /* error was detected */
   }

   texUnit = &ctx->Texture.Unit[ctx->Texture.CurrentUnit];
   texObj = _mesa_select_tex_object(ctx, texUnit, target);
   _mesa_lock_texture(ctx, texObj);
   {
      texImage = _mesa_select_tex_image(ctx, texObj, target, level);

      if (subtexture_error_check2(ctx, 2, target, level, xoffset, yoffset, 0,
				  postConvWidth, postConvHeight, 1, format, type, 
				  texImage)) {
	 goto out;   /* error was detected */
      }

      if (width == 0 || height == 0)
	 goto out;  /* no-op, not an error */

      /* If we have a border, xoffset=-1 is legal.  Bias by border width */
      xoffset += texImage->Border;
      yoffset += texImage->Border;
      
      ASSERT(ctx->Driver.TexSubImage2D);
      (*ctx->Driver.TexSubImage2D)(ctx, target, level, xoffset, yoffset,
				   width, height, format, type, pixels,
				   &ctx->Unpack, texObj, texImage);
      ctx->NewState |= _NEW_TEXTURE;
   }
 out:
   _mesa_unlock_texture(ctx, texObj);
}



void GLAPIENTRY
_mesa_TexSubImage3D( GLenum target, GLint level,
                     GLint xoffset, GLint yoffset, GLint zoffset,
                     GLsizei width, GLsizei height, GLsizei depth,
                     GLenum format, GLenum type,
                     const GLvoid *pixels )
{
   struct gl_texture_unit *texUnit;
   struct gl_texture_object *texObj;
   struct gl_texture_image *texImage;
   GET_CURRENT_CONTEXT(ctx);
   ASSERT_OUTSIDE_BEGIN_END_AND_FLUSH(ctx);

   if (ctx->NewState & _IMAGE_NEW_TRANSFER_STATE)
      _mesa_update_state(ctx);

   if (subtexture_error_check(ctx, 3, target, level, xoffset, yoffset, zoffset,
                              width, height, depth, format, type)) {
      return;   /* error was detected */
   }

   texUnit = &ctx->Texture.Unit[ctx->Texture.CurrentUnit];
   texObj = _mesa_select_tex_object(ctx, texUnit, target);

   _mesa_lock_texture(ctx, texObj);
   {
      texImage = _mesa_select_tex_image(ctx, texObj, target, level);

      if (subtexture_error_check2(ctx, 3, target, level, xoffset, yoffset, zoffset,
				  width, height, depth, format, type, texImage)) {
	 goto out;   /* error was detected */
      }

      if (width == 0 || height == 0 || height == 0)
	 goto out;  /* no-op, not an error */

      /* If we have a border, xoffset=-1 is legal.  Bias by border width */
      xoffset += texImage->Border;
      yoffset += texImage->Border;
      zoffset += texImage->Border;

      ASSERT(ctx->Driver.TexSubImage3D);
      (*ctx->Driver.TexSubImage3D)(ctx, target, level,
				   xoffset, yoffset, zoffset,
				   width, height, depth,
				   format, type, pixels,
				   &ctx->Unpack, texObj, texImage );
      ctx->NewState |= _NEW_TEXTURE;
   }
 out:
   _mesa_unlock_texture(ctx, texObj);
}



void GLAPIENTRY
_mesa_CopyTexImage1D( GLenum target, GLint level,
                      GLenum internalFormat,
                      GLint x, GLint y,
                      GLsizei width, GLint border )
{
   struct gl_texture_unit *texUnit;
   struct gl_texture_object *texObj;
   struct gl_texture_image *texImage;
   GLsizei postConvWidth = width;
   const GLuint face = texture_face(target);
   GET_CURRENT_CONTEXT(ctx);
   ASSERT_OUTSIDE_BEGIN_END_AND_FLUSH(ctx);

   if (ctx->NewState & _IMAGE_NEW_TRANSFER_STATE)
      _mesa_update_state(ctx);

   if (is_color_format(internalFormat)) {
      _mesa_adjust_image_for_convolution(ctx, 1, &postConvWidth, NULL);
   }

   if (copytexture_error_check(ctx, 1, target, level, internalFormat,
                               postConvWidth, 1, border))
      return;

   texUnit = &ctx->Texture.Unit[ctx->Texture.CurrentUnit];
   texObj = _mesa_select_tex_object(ctx, texUnit, target);
   _mesa_lock_texture(ctx, texObj);
   {
      texImage = _mesa_get_tex_image(ctx, texObj, target, level);
      if (!texImage) {
	 _mesa_error(ctx, GL_OUT_OF_MEMORY, "glCopyTexImage1D");
	 goto out;
      }

      if (texImage->Data) {
	 ctx->Driver.FreeTexImageData( ctx, texImage );
      }
      
      ASSERT(texImage->Data == NULL);

      clear_teximage_fields(texImage); /* not really needed, but helpful */
      _mesa_init_teximage_fields(ctx, target, texImage, postConvWidth, 1, 1,
				 border, internalFormat);


      ASSERT(ctx->Driver.CopyTexImage1D);
      (*ctx->Driver.CopyTexImage1D)(ctx, target, level, internalFormat,
				    x, y, width, border);

      ASSERT(texImage->TexFormat);

      update_fbo_texture(ctx, texObj, face, level);

      /* state update */
      texObj->_Complete = GL_FALSE;
      ctx->NewState |= _NEW_TEXTURE;
   }
 out:
   _mesa_unlock_texture(ctx, texObj);
}



void GLAPIENTRY
_mesa_CopyTexImage2D( GLenum target, GLint level, GLenum internalFormat,
                      GLint x, GLint y, GLsizei width, GLsizei height,
                      GLint border )
{
   struct gl_texture_unit *texUnit;
   struct gl_texture_object *texObj;
   struct gl_texture_image *texImage;
   GLsizei postConvWidth = width, postConvHeight = height;
   const GLuint face = texture_face(target);
   GET_CURRENT_CONTEXT(ctx);
   ASSERT_OUTSIDE_BEGIN_END_AND_FLUSH(ctx);

   if (ctx->NewState & _IMAGE_NEW_TRANSFER_STATE)
      _mesa_update_state(ctx);

   if (is_color_format(internalFormat)) {
      _mesa_adjust_image_for_convolution(ctx, 2, &postConvWidth,
                                         &postConvHeight);
   }

   if (copytexture_error_check(ctx, 2, target, level, internalFormat,
                               postConvWidth, postConvHeight, border))
      return;

   texUnit = &ctx->Texture.Unit[ctx->Texture.CurrentUnit];
   texObj = _mesa_select_tex_object(ctx, texUnit, target);

   _mesa_lock_texture(ctx, texObj);
   {
      texImage = _mesa_get_tex_image(ctx, texObj, target, level);

      if (!texImage) {
	 _mesa_error(ctx, GL_OUT_OF_MEMORY, "glCopyTexImage2D");
	 goto out;
      }
      
      if (texImage->Data) {
	 ctx->Driver.FreeTexImageData( ctx, texImage );
      }
      
      ASSERT(texImage->Data == NULL);

      clear_teximage_fields(texImage); /* not really needed, but helpful */
      _mesa_init_teximage_fields(ctx, target, texImage,
				 postConvWidth, postConvHeight, 1,
				 border, internalFormat);
      
      ASSERT(ctx->Driver.CopyTexImage2D);
      (*ctx->Driver.CopyTexImage2D)(ctx, target, level, internalFormat,
				    x, y, width, height, border);
      
      ASSERT(texImage->TexFormat);

      update_fbo_texture(ctx, texObj, face, level);

      /* state update */
      texObj->_Complete = GL_FALSE;
      ctx->NewState |= _NEW_TEXTURE;
   }
 out:
   _mesa_unlock_texture(ctx, texObj);
}


void GLAPIENTRY
_mesa_CopyTexSubImage1D( GLenum target, GLint level,
                         GLint xoffset, GLint x, GLint y, GLsizei width )
{
   struct gl_texture_unit *texUnit;
   struct gl_texture_object *texObj;
   struct gl_texture_image *texImage;
   GLsizei postConvWidth = width;
   GET_CURRENT_CONTEXT(ctx);
   ASSERT_OUTSIDE_BEGIN_END_AND_FLUSH(ctx);

   if (ctx->NewState & _IMAGE_NEW_TRANSFER_STATE)
      _mesa_update_state(ctx);

   /* XXX should test internal format */
   _mesa_adjust_image_for_convolution(ctx, 1, &postConvWidth, NULL);

   if (copytexsubimage_error_check(ctx, 1, target, level,
                                   xoffset, 0, 0, postConvWidth, 1))
      return;

   texUnit = &ctx->Texture.Unit[ctx->Texture.CurrentUnit];
   texObj = _mesa_select_tex_object(ctx, texUnit, target);

   _mesa_lock_texture(ctx, texObj);
   {
      texImage = _mesa_select_tex_image(ctx, texObj, target, level);

      if (copytexsubimage_error_check2(ctx, 1, target, level,
				       xoffset, 0, 0, postConvWidth, 1,
				       texImage))
	 goto out;
      

      /* If we have a border, xoffset=-1 is legal.  Bias by border width */
      xoffset += texImage->Border;

      ASSERT(ctx->Driver.CopyTexSubImage1D);
      (*ctx->Driver.CopyTexSubImage1D)(ctx, target, level, xoffset, x, y, width);
      ctx->NewState |= _NEW_TEXTURE;
   }
 out:
   _mesa_unlock_texture(ctx, texObj);
}



void GLAPIENTRY
_mesa_CopyTexSubImage2D( GLenum target, GLint level,
                         GLint xoffset, GLint yoffset,
                         GLint x, GLint y, GLsizei width, GLsizei height )
{
   struct gl_texture_unit *texUnit;
   struct gl_texture_object *texObj;
   struct gl_texture_image *texImage;
   GLsizei postConvWidth = width, postConvHeight = height;
   GET_CURRENT_CONTEXT(ctx);
   ASSERT_OUTSIDE_BEGIN_END_AND_FLUSH(ctx);

   if (ctx->NewState & _IMAGE_NEW_TRANSFER_STATE)
      _mesa_update_state(ctx);

   /* XXX should test internal format */
   _mesa_adjust_image_for_convolution(ctx, 2, &postConvWidth, &postConvHeight);

   if (copytexsubimage_error_check(ctx, 2, target, level, xoffset, yoffset, 0,
                                   postConvWidth, postConvHeight))
      return;

   texUnit = &ctx->Texture.Unit[ctx->Texture.CurrentUnit];
   texObj = _mesa_select_tex_object(ctx, texUnit, target);

   _mesa_lock_texture(ctx, texObj);
   {
      texImage = _mesa_select_tex_image(ctx, texObj, target, level);

      if (copytexsubimage_error_check2(ctx, 2, target, level, xoffset, yoffset, 0,
				       postConvWidth, postConvHeight, texImage))
	 goto out;

      /* If we have a border, xoffset=-1 is legal.  Bias by border width */
      xoffset += texImage->Border;
      yoffset += texImage->Border;
      
      ASSERT(ctx->Driver.CopyTexSubImage2D);
      (*ctx->Driver.CopyTexSubImage2D)(ctx, target, level,
				       xoffset, yoffset, x, y, width, height);
      ctx->NewState |= _NEW_TEXTURE;
   }
 out:
   _mesa_unlock_texture(ctx, texObj);
}



void GLAPIENTRY
_mesa_CopyTexSubImage3D( GLenum target, GLint level,
                         GLint xoffset, GLint yoffset, GLint zoffset,
                         GLint x, GLint y, GLsizei width, GLsizei height )
{
   struct gl_texture_unit *texUnit;
   struct gl_texture_object *texObj;
   struct gl_texture_image *texImage;
   GLsizei postConvWidth = width, postConvHeight = height;
   GET_CURRENT_CONTEXT(ctx);
   ASSERT_OUTSIDE_BEGIN_END_AND_FLUSH(ctx);

   if (ctx->NewState & _IMAGE_NEW_TRANSFER_STATE)
      _mesa_update_state(ctx);

   /* XXX should test internal format */
   _mesa_adjust_image_for_convolution(ctx, 2, &postConvWidth, &postConvHeight);

   if (copytexsubimage_error_check(ctx, 3, target, level, xoffset, yoffset,
                                   zoffset, postConvWidth, postConvHeight))
      return;

   texUnit = &ctx->Texture.Unit[ctx->Texture.CurrentUnit];
   texObj = _mesa_select_tex_object(ctx, texUnit, target);

   _mesa_lock_texture(ctx, texObj);
   {
      texImage = _mesa_select_tex_image(ctx, texObj, target, level);

      if (copytexsubimage_error_check2(ctx, 3, target, level, xoffset, yoffset,
				       zoffset, postConvWidth, postConvHeight,
				       texImage))
	 goto out;

      /* If we have a border, xoffset=-1 is legal.  Bias by border width */
      xoffset += texImage->Border;
      yoffset += texImage->Border;
      zoffset += texImage->Border;
      
      ASSERT(ctx->Driver.CopyTexSubImage3D);
      (*ctx->Driver.CopyTexSubImage3D)(ctx, target, level,
				       xoffset, yoffset, zoffset,
				       x, y, width, height);
      ctx->NewState |= _NEW_TEXTURE;
   }
 out:
   _mesa_unlock_texture(ctx, texObj);
}




/**********************************************************************/
/******                   Compressed Textures                    ******/
/**********************************************************************/


/**
 * Error checking for glCompressedTexImage[123]D().
 * \return error code or GL_NO_ERROR.
 */
static GLenum
compressed_texture_error_check(GLcontext *ctx, GLint dimensions,
                               GLenum target, GLint level,
                               GLenum internalFormat, GLsizei width,
                               GLsizei height, GLsizei depth, GLint border,
                               GLsizei imageSize)
{
   GLint expectedSize, maxLevels = 0, maxTextureSize;

   if (dimensions == 1) {
      /* 1D compressed textures not allowed */
      return GL_INVALID_ENUM;
   }
   else if (dimensions == 2) {
      if (target == GL_PROXY_TEXTURE_2D) {
         maxLevels = ctx->Const.MaxTextureLevels;
      }
      else if (target == GL_TEXTURE_2D) {
         maxLevels = ctx->Const.MaxTextureLevels;
      }
      else if (target == GL_PROXY_TEXTURE_CUBE_MAP_ARB) {
         if (!ctx->Extensions.ARB_texture_cube_map)
            return GL_INVALID_ENUM; /*target*/
         maxLevels = ctx->Const.MaxCubeTextureLevels;
      }
      else if (target >= GL_TEXTURE_CUBE_MAP_POSITIVE_X_ARB &&
               target <= GL_TEXTURE_CUBE_MAP_NEGATIVE_Z_ARB) {
         if (!ctx->Extensions.ARB_texture_cube_map)
            return GL_INVALID_ENUM; /*target*/
         maxLevels = ctx->Const.MaxCubeTextureLevels;
      }
      else {
         return GL_INVALID_ENUM; /*target*/
      }
   }
   else if (dimensions == 3) {
      /* 3D compressed textures not allowed */
      return GL_INVALID_ENUM;
   }

   maxTextureSize = 1 << (maxLevels - 1);

   /* This will detect any invalid internalFormat value */
   if (!is_compressed_format(ctx, internalFormat))
      return GL_INVALID_ENUM;

   /* This should really never fail */
   if (_mesa_base_tex_format(ctx, internalFormat) < 0)
      return GL_INVALID_ENUM;

   if (border != 0)
      return GL_INVALID_VALUE;

   /*
    * XXX We should probably use the proxy texture error check function here.
    */
   if (width < 1 || width > maxTextureSize ||
       (!ctx->Extensions.ARB_texture_non_power_of_two && _mesa_bitcount(width) != 1))
      return GL_INVALID_VALUE;

   if ((height < 1 || height > maxTextureSize ||
       (!ctx->Extensions.ARB_texture_non_power_of_two && _mesa_bitcount(height) != 1))
       && dimensions > 1)
      return GL_INVALID_VALUE;

   if ((depth < 1 || depth > maxTextureSize ||
       (!ctx->Extensions.ARB_texture_non_power_of_two && _mesa_bitcount(depth) != 1))
       && dimensions > 2)
      return GL_INVALID_VALUE;

   /* For cube map, width must equal height */
   if (target >= GL_TEXTURE_CUBE_MAP_POSITIVE_X_ARB &&
       target <= GL_TEXTURE_CUBE_MAP_NEGATIVE_Z_ARB && width != height)
      return GL_INVALID_VALUE;

   if (level < 0 || level >= maxLevels)
      return GL_INVALID_VALUE;

   expectedSize = _mesa_compressed_texture_size_glenum(ctx, width, height,
                                                       depth, internalFormat);
   if (expectedSize != imageSize)
      return GL_INVALID_VALUE;

#if FEATURE_EXT_texture_sRGB
   if ((internalFormat == GL_COMPRESSED_SRGB_S3TC_DXT1_EXT ||
        internalFormat == GL_COMPRESSED_SRGB_ALPHA_S3TC_DXT1_EXT ||
        internalFormat == GL_COMPRESSED_SRGB_ALPHA_S3TC_DXT3_EXT ||
        internalFormat == GL_COMPRESSED_SRGB_ALPHA_S3TC_DXT5_EXT)
       && border != 0) {
      return GL_INVALID_OPERATION;
   }
#endif

   return GL_NO_ERROR;
}


/**
 * Error checking for glCompressedTexSubImage[123]D().
 * \warning  There are some bad assumptions here about the size of compressed
 *           texture tiles (multiple of 4) used to test the validity of the
 *           offset and size parameters.
 * \return error code or GL_NO_ERROR.
 */
static GLenum
compressed_subtexture_error_check(GLcontext *ctx, GLint dimensions,
                                  GLenum target, GLint level,
                                  GLint xoffset, GLint yoffset, GLint zoffset,
                                  GLsizei width, GLsizei height, GLsizei depth,
                                  GLenum format, GLsizei imageSize)
{
   GLint expectedSize, maxLevels = 0, maxTextureSize;
   (void) zoffset;

   if (dimensions == 1) {
      /* 1D compressed textures not allowed */
      return GL_INVALID_ENUM;
   }
   else if (dimensions == 2) {
      if (target == GL_PROXY_TEXTURE_2D) {
         maxLevels = ctx->Const.MaxTextureLevels;
      }
      else if (target == GL_TEXTURE_2D) {
         maxLevels = ctx->Const.MaxTextureLevels;
      }
      else if (target == GL_PROXY_TEXTURE_CUBE_MAP_ARB) {
         if (!ctx->Extensions.ARB_texture_cube_map)
            return GL_INVALID_ENUM; /*target*/
         maxLevels = ctx->Const.MaxCubeTextureLevels;
      }
      else if (target >= GL_TEXTURE_CUBE_MAP_POSITIVE_X_ARB &&
               target <= GL_TEXTURE_CUBE_MAP_NEGATIVE_Z_ARB) {
         if (!ctx->Extensions.ARB_texture_cube_map)
            return GL_INVALID_ENUM; /*target*/
         maxLevels = ctx->Const.MaxCubeTextureLevels;
      }
      else {
         return GL_INVALID_ENUM; /*target*/
      }
   }
   else if (dimensions == 3) {
      /* 3D compressed textures not allowed */
      return GL_INVALID_ENUM;
   }

   maxTextureSize = 1 << (maxLevels - 1);

   /* this will catch any invalid compressed format token */
   if (!is_compressed_format(ctx, format))
      return GL_INVALID_ENUM;

   if (width < 1 || width > maxTextureSize)
      return GL_INVALID_VALUE;

   if ((height < 1 || height > maxTextureSize)
       && dimensions > 1)
      return GL_INVALID_VALUE;

   if (level < 0 || level >= maxLevels)
      return GL_INVALID_VALUE;

   /* XXX these tests are specific to the compressed format.
    * this code should be generalized in some way.
    */
   if ((xoffset & 3) != 0 || (yoffset & 3) != 0)
      return GL_INVALID_VALUE;

   if ((width & 3) != 0 && width != 2 && width != 1)
      return GL_INVALID_VALUE;

   if ((height & 3) != 0 && height != 2 && height != 1)
      return GL_INVALID_VALUE;

   expectedSize = _mesa_compressed_texture_size_glenum(ctx, width, height,
                                                       depth, format);
   if (expectedSize != imageSize)
      return GL_INVALID_VALUE;

   return GL_NO_ERROR;
}



void GLAPIENTRY
_mesa_CompressedTexImage1DARB(GLenum target, GLint level,
                              GLenum internalFormat, GLsizei width,
                              GLint border, GLsizei imageSize,
                              const GLvoid *data)
{
   GET_CURRENT_CONTEXT(ctx);
   ASSERT_OUTSIDE_BEGIN_END_AND_FLUSH(ctx);

   if (target == GL_TEXTURE_1D) {
      /* non-proxy target */
      struct gl_texture_unit *texUnit;
      struct gl_texture_object *texObj;
      struct gl_texture_image *texImage;
      GLenum error = compressed_texture_error_check(ctx, 1, target, level,
                               internalFormat, width, 1, 1, border, imageSize);
      if (error) {
         _mesa_error(ctx, error, "glCompressedTexImage1D");
         return;
      }

      texUnit = &ctx->Texture.Unit[ctx->Texture.CurrentUnit];
      texObj = _mesa_select_tex_object(ctx, texUnit, target);

      _mesa_lock_texture(ctx, texObj);
      {
	 texImage = _mesa_get_tex_image(ctx, texObj, target, level);
	 if (!texImage) {
	    _mesa_error(ctx, GL_OUT_OF_MEMORY, "glCompressedTexImage1D");
	    goto out;
	 }
	 
	 if (texImage->Data) {
	    ctx->Driver.FreeTexImageData( ctx, texImage );
	 }
	 ASSERT(texImage->Data == NULL);

	 _mesa_init_teximage_fields(ctx, target, texImage, width, 1, 1,
				    border, internalFormat);

	 ASSERT(ctx->Driver.CompressedTexImage1D);
	 (*ctx->Driver.CompressedTexImage1D)(ctx, target, level,
					     internalFormat, width, border,
					     imageSize, data,
					     texObj, texImage);

	 /* state update */
	 texObj->_Complete = GL_FALSE;
	 ctx->NewState |= _NEW_TEXTURE;
      }
   out:
      _mesa_unlock_texture(ctx, texObj);
   }
   else if (target == GL_PROXY_TEXTURE_1D) {
      /* Proxy texture: check for errors and update proxy state */
      GLenum error = compressed_texture_error_check(ctx, 1, target, level,
                               internalFormat, width, 1, 1, border, imageSize);
      if (!error) {
         ASSERT(ctx->Driver.TestProxyTexImage);
         error = !(*ctx->Driver.TestProxyTexImage)(ctx, target, level,
                                             internalFormat, GL_NONE, GL_NONE,
                                             width, 1, 1, border);
      }
      if (error) {
         /* if error, clear all proxy texture image parameters */
         struct gl_texture_image *texImage;
         texImage = _mesa_get_proxy_tex_image(ctx, target, level);
         if (texImage)
            clear_teximage_fields(texImage);
      }
      else {
         /* store the teximage parameters */
         struct gl_texture_unit *texUnit;
         struct gl_texture_object *texObj;
         struct gl_texture_image *texImage;
         texUnit = &ctx->Texture.Unit[ctx->Texture.CurrentUnit];
	 texObj = _mesa_select_tex_object(ctx, texUnit, target);

	 _mesa_lock_texture(ctx, texObj);
	 {
	    texImage = _mesa_select_tex_image(ctx, texObj, target, level);
	    _mesa_init_teximage_fields(ctx, target, texImage, width, 1, 1,
				       border, internalFormat);
	 }
	 _mesa_unlock_texture(ctx, texObj);
      }
   }
   else {
      _mesa_error(ctx, GL_INVALID_ENUM, "glCompressedTexImage1D(target)");
      return;
   }
}


void GLAPIENTRY
_mesa_CompressedTexImage2DARB(GLenum target, GLint level,
                              GLenum internalFormat, GLsizei width,
                              GLsizei height, GLint border, GLsizei imageSize,
                              const GLvoid *data)
{
   GET_CURRENT_CONTEXT(ctx);
   ASSERT_OUTSIDE_BEGIN_END_AND_FLUSH(ctx);

   if (target == GL_TEXTURE_2D ||
       (ctx->Extensions.ARB_texture_cube_map &&
        target >= GL_TEXTURE_CUBE_MAP_POSITIVE_X_ARB &&
        target <= GL_TEXTURE_CUBE_MAP_NEGATIVE_Z_ARB)) {
      /* non-proxy target */
      struct gl_texture_unit *texUnit;
      struct gl_texture_object *texObj;
      struct gl_texture_image *texImage;
      GLenum error = compressed_texture_error_check(ctx, 2, target, level,
                          internalFormat, width, height, 1, border, imageSize);
      if (error) {
         _mesa_error(ctx, error, "glCompressedTexImage2D");
         return;
      }

      texUnit = &ctx->Texture.Unit[ctx->Texture.CurrentUnit];
      texObj = _mesa_select_tex_object(ctx, texUnit, target);

      _mesa_lock_texture(ctx, texObj);
      {
	 texImage = _mesa_get_tex_image(ctx, texObj, target, level);
	 if (!texImage) {
	    _mesa_error(ctx, GL_OUT_OF_MEMORY, "glCompressedTexImage2D");
	    goto out;
	 }
	 
	 if (texImage->Data) {
	    ctx->Driver.FreeTexImageData( ctx, texImage );
	 }
	 ASSERT(texImage->Data == NULL);

	 _mesa_init_teximage_fields(ctx, target, texImage, width, height, 1,
				    border, internalFormat);

	 ASSERT(ctx->Driver.CompressedTexImage2D);
	 (*ctx->Driver.CompressedTexImage2D)(ctx, target, level,
					     internalFormat, width, height,
					     border, imageSize, data,
					     texObj, texImage);
	 
	 /* state update */
	 texObj->_Complete = GL_FALSE;
	 ctx->NewState |= _NEW_TEXTURE;
      }
   out:
      _mesa_unlock_texture(ctx, texObj);
   }
   else if (target == GL_PROXY_TEXTURE_2D ||
            (target == GL_PROXY_TEXTURE_CUBE_MAP_ARB &&
             ctx->Extensions.ARB_texture_cube_map)) {
      /* Proxy texture: check for errors and update proxy state */
      GLenum error = compressed_texture_error_check(ctx, 2, target, level,
                          internalFormat, width, height, 1, border, imageSize);
      if (!error) {
         ASSERT(ctx->Driver.TestProxyTexImage);
         error = !(*ctx->Driver.TestProxyTexImage)(ctx, target, level,
                                              internalFormat, GL_NONE, GL_NONE,
                                              width, height, 1, border);
      }
      if (error) {
         /* if error, clear all proxy texture image parameters */
         struct gl_texture_image *texImage;
         texImage = _mesa_get_proxy_tex_image(ctx, target, level);
         if (texImage)
            clear_teximage_fields(texImage);
      }
      else {
         /* store the teximage parameters */
         struct gl_texture_unit *texUnit;
         struct gl_texture_object *texObj;
         struct gl_texture_image *texImage;
         texUnit = &ctx->Texture.Unit[ctx->Texture.CurrentUnit];
	 texObj = _mesa_select_tex_object(ctx, texUnit, target);

	 _mesa_lock_texture(ctx, texObj);
	 {
	    texImage = _mesa_select_tex_image(ctx, texObj, target, level);
	    _mesa_init_teximage_fields(ctx, target, texImage, width, height, 1,
				       border, internalFormat);
	 }
	 _mesa_unlock_texture(ctx, texObj);
      }
   }
   else {
      _mesa_error(ctx, GL_INVALID_ENUM, "glCompressedTexImage2D(target)");
      return;
   }
}


void GLAPIENTRY
_mesa_CompressedTexImage3DARB(GLenum target, GLint level,
                              GLenum internalFormat, GLsizei width,
                              GLsizei height, GLsizei depth, GLint border,
                              GLsizei imageSize, const GLvoid *data)
{
   GET_CURRENT_CONTEXT(ctx);
   ASSERT_OUTSIDE_BEGIN_END_AND_FLUSH(ctx);

   if (target == GL_TEXTURE_3D) {
      /* non-proxy target */
      struct gl_texture_unit *texUnit;
      struct gl_texture_object *texObj;
      struct gl_texture_image *texImage;
      GLenum error = compressed_texture_error_check(ctx, 3, target, level,
                      internalFormat, width, height, depth, border, imageSize);
      if (error) {
         _mesa_error(ctx, error, "glCompressedTexImage3D");
         return;
      }

      texUnit = &ctx->Texture.Unit[ctx->Texture.CurrentUnit];
      texObj = _mesa_select_tex_object(ctx, texUnit, target);
      _mesa_lock_texture(ctx, texObj);
      {
	 texImage = _mesa_get_tex_image(ctx, texObj, target, level);
	 if (!texImage) {
	    _mesa_error(ctx, GL_OUT_OF_MEMORY, "glCompressedTexImage3D");
	    goto out;
	 }
	 
	 if (texImage->Data) {
	    ctx->Driver.FreeTexImageData( ctx, texImage );
	 }
	 ASSERT(texImage->Data == NULL);

	 _mesa_init_teximage_fields(ctx, target, texImage, width, height, depth,
				    border, internalFormat);

	 ASSERT(ctx->Driver.CompressedTexImage3D);
	 (*ctx->Driver.CompressedTexImage3D)(ctx, target, level,
					     internalFormat,
					     width, height, depth,
					     border, imageSize, data,
					     texObj, texImage);
	 
	 /* state update */
	 texObj->_Complete = GL_FALSE;
	 ctx->NewState |= _NEW_TEXTURE;
      }
   out:
      _mesa_unlock_texture(ctx, texObj);
   }
   else if (target == GL_PROXY_TEXTURE_3D) {
      /* Proxy texture: check for errors and update proxy state */
      GLenum error = compressed_texture_error_check(ctx, 3, target, level,
                      internalFormat, width, height, depth, border, imageSize);
      if (!error) {
         ASSERT(ctx->Driver.TestProxyTexImage);
         error = !(*ctx->Driver.TestProxyTexImage)(ctx, target, level,
                                             internalFormat, GL_NONE, GL_NONE,
                                             width, height, depth, border);
      }
      if (error) {
         /* if error, clear all proxy texture image parameters */
         struct gl_texture_image *texImage;
         texImage = _mesa_get_proxy_tex_image(ctx, target, level);
         if (texImage)
            clear_teximage_fields(texImage);
      }
      else {
         /* store the teximage parameters */
         struct gl_texture_unit *texUnit;
         struct gl_texture_object *texObj;
         struct gl_texture_image *texImage;
         texUnit = &ctx->Texture.Unit[ctx->Texture.CurrentUnit];
	 texObj = _mesa_select_tex_object(ctx, texUnit, target);
	 _mesa_lock_texture(ctx, texObj);
	 {
	    texImage = _mesa_select_tex_image(ctx, texObj, target, level);
	    _mesa_init_teximage_fields(ctx, target, texImage, width, height,
				       depth, border, internalFormat);
	 }
	 _mesa_unlock_texture(ctx, texObj);
      }
   }
   else {
      _mesa_error(ctx, GL_INVALID_ENUM, "glCompressedTexImage3D(target)");
      return;
   }
}


void GLAPIENTRY
_mesa_CompressedTexSubImage1DARB(GLenum target, GLint level, GLint xoffset,
                                 GLsizei width, GLenum format,
                                 GLsizei imageSize, const GLvoid *data)
{
   struct gl_texture_unit *texUnit;
   struct gl_texture_object *texObj;
   struct gl_texture_image *texImage;
   GLenum error;
   GET_CURRENT_CONTEXT(ctx);
   ASSERT_OUTSIDE_BEGIN_END_AND_FLUSH(ctx);

   error = compressed_subtexture_error_check(ctx, 1, target, level,
                                             xoffset, 0, 0, /* pos */
                                             width, 1, 1,   /* size */
                                             format, imageSize);
   if (error) {
      _mesa_error(ctx, error, "glCompressedTexSubImage1D");
      return;
   }

   texUnit = &ctx->Texture.Unit[ctx->Texture.CurrentUnit];
   texObj = _mesa_select_tex_object(ctx, texUnit, target);
   _mesa_lock_texture(ctx, texObj);
   {
      texImage = _mesa_select_tex_image(ctx, texObj, target, level);
      assert(texImage);

      if ((GLint) format != texImage->InternalFormat) {
	 _mesa_error(ctx, GL_INVALID_OPERATION,
		     "glCompressedTexSubImage1D(format)");
	 goto out;
      }

      if ((width == 1 || width == 2) && (GLuint) width != texImage->Width) {
	 _mesa_error(ctx, GL_INVALID_VALUE, "glCompressedTexSubImage1D(width)");
	 goto out;
      }
      
      if (width == 0)
	 goto out;  /* no-op, not an error */

      if (ctx->Driver.CompressedTexSubImage1D) {
	 (*ctx->Driver.CompressedTexSubImage1D)(ctx, target, level,
						xoffset, width,
						format, imageSize, data,
						texObj, texImage);
      }
      ctx->NewState |= _NEW_TEXTURE;
   }
 out:
   _mesa_unlock_texture(ctx, texObj);
}


void GLAPIENTRY
_mesa_CompressedTexSubImage2DARB(GLenum target, GLint level, GLint xoffset,
                                 GLint yoffset, GLsizei width, GLsizei height,
                                 GLenum format, GLsizei imageSize,
                                 const GLvoid *data)
{
   struct gl_texture_unit *texUnit;
   struct gl_texture_object *texObj;
   struct gl_texture_image *texImage;
   GLenum error;
   GET_CURRENT_CONTEXT(ctx);
   ASSERT_OUTSIDE_BEGIN_END_AND_FLUSH(ctx);

   error = compressed_subtexture_error_check(ctx, 2, target, level,
                                             xoffset, yoffset, 0, /* pos */
                                             width, height, 1,    /* size */
                                             format, imageSize);
   if (error) {
      /* XXX proxy target? */
      _mesa_error(ctx, error, "glCompressedTexSubImage2D");
      return;
   }

   texUnit = &ctx->Texture.Unit[ctx->Texture.CurrentUnit];
   texObj = _mesa_select_tex_object(ctx, texUnit, target);
   _mesa_lock_texture(ctx, texObj);
   {
      texImage = _mesa_select_tex_image(ctx, texObj, target, level);
      assert(texImage);

      if ((GLint) format != texImage->InternalFormat) {
	 _mesa_error(ctx, GL_INVALID_OPERATION,
		     "glCompressedTexSubImage2D(format)");
	 goto out;
      }

      if (((width == 1 || width == 2) && (GLuint) width != texImage->Width) ||
	  ((height == 1 || height == 2) && (GLuint) height != texImage->Height)) {
	 _mesa_error(ctx, GL_INVALID_VALUE, "glCompressedTexSubImage2D(size)");
	 goto out;
      }
      
      if (width == 0 || height == 0)
	 goto out;  /* no-op, not an error */

      if (ctx->Driver.CompressedTexSubImage2D) {
	 (*ctx->Driver.CompressedTexSubImage2D)(ctx, target, level,
						xoffset, yoffset, width, height,
						format, imageSize, data,
						texObj, texImage);
      }
      ctx->NewState |= _NEW_TEXTURE;
   }
 out:
   _mesa_unlock_texture(ctx, texObj);
}


void GLAPIENTRY
_mesa_CompressedTexSubImage3DARB(GLenum target, GLint level, GLint xoffset,
                                 GLint yoffset, GLint zoffset, GLsizei width,
                                 GLsizei height, GLsizei depth, GLenum format,
                                 GLsizei imageSize, const GLvoid *data)
{
   struct gl_texture_unit *texUnit;
   struct gl_texture_object *texObj;
   struct gl_texture_image *texImage;
   GLenum error;
   GET_CURRENT_CONTEXT(ctx);
   ASSERT_OUTSIDE_BEGIN_END_AND_FLUSH(ctx);

   error = compressed_subtexture_error_check(ctx, 3, target, level,
                                             xoffset, yoffset, zoffset,/*pos*/
                                             width, height, depth, /*size*/
                                             format, imageSize);
   if (error) {
      _mesa_error(ctx, error, "glCompressedTexSubImage3D");
      return;
   }

   texUnit = &ctx->Texture.Unit[ctx->Texture.CurrentUnit];
   texObj = _mesa_select_tex_object(ctx, texUnit, target);
   _mesa_lock_texture(ctx, texObj);
   {
      texImage = _mesa_select_tex_image(ctx, texObj, target, level);
      assert(texImage);

      if ((GLint) format != texImage->InternalFormat) {
	 _mesa_error(ctx, GL_INVALID_OPERATION,
		     "glCompressedTexSubImage3D(format)");
	 goto out;
      }

      if (((width == 1 || width == 2) && (GLuint) width != texImage->Width) ||
	  ((height == 1 || height == 2) && (GLuint) height != texImage->Height) ||
	  ((depth == 1 || depth == 2) && (GLuint) depth != texImage->Depth)) {
	 _mesa_error(ctx, GL_INVALID_VALUE, "glCompressedTexSubImage3D(size)");
	 goto out;
      }
      
      if (width == 0 || height == 0 || depth == 0)
	 goto out;  /* no-op, not an error */

      if (ctx->Driver.CompressedTexSubImage3D) {
	 (*ctx->Driver.CompressedTexSubImage3D)(ctx, target, level,
						xoffset, yoffset, zoffset,
						width, height, depth,
						format, imageSize, data,
						texObj, texImage);
      }
      ctx->NewState |= _NEW_TEXTURE;
   }
 out:
   _mesa_unlock_texture(ctx, texObj);
}


void GLAPIENTRY
_mesa_GetCompressedTexImageARB(GLenum target, GLint level, GLvoid *img)
{
   const struct gl_texture_unit *texUnit;
   struct gl_texture_object *texObj;
   struct gl_texture_image *texImage;
   GLint maxLevels;
   GET_CURRENT_CONTEXT(ctx);
   ASSERT_OUTSIDE_BEGIN_END_AND_FLUSH(ctx);

   texUnit = &ctx->Texture.Unit[ctx->Texture.CurrentUnit];
   texObj = _mesa_select_tex_object(ctx, texUnit, target);
   if (!texObj) {
      _mesa_error(ctx, GL_INVALID_ENUM, "glGetCompressedTexImageARB");
      return;
   }

   maxLevels = _mesa_max_texture_levels(ctx, target);
   ASSERT(maxLevels > 0); /* 0 indicates bad target, caught above */

   if (level < 0 || level >= maxLevels) {
      _mesa_error(ctx, GL_INVALID_VALUE, "glGetCompressedTexImageARB(level)");
      return;
   }

   if (_mesa_is_proxy_texture(target)) {
      _mesa_error(ctx, GL_INVALID_ENUM, "glGetCompressedTexImageARB(target)");
      return;
   }

   _mesa_lock_texture(ctx, texObj);
   {
      texImage = _mesa_select_tex_image(ctx, texObj, target, level);
      if (texImage) {
         if (texImage->IsCompressed) {
            /* this typically calls _mesa_get_compressed_teximage() */
            ctx->Driver.GetCompressedTexImage(ctx, target, level, img,
                                              texObj, texImage);
         }
         else {
            _mesa_error(ctx, GL_INVALID_OPERATION,
                        "glGetCompressedTexImageARB");
         }
      }
      else {
         /* probably invalid mipmap level */
         _mesa_error(ctx, GL_INVALID_VALUE,
                     "glGetCompressedTexImageARB(level)");
      }
   }
   _mesa_unlock_texture(ctx, texObj);
}<|MERGE_RESOLUTION|>--- conflicted
+++ resolved
@@ -1,10 +1,6 @@
 /*
  * Mesa 3-D graphics library
-<<<<<<< HEAD
- * Version:  7.0.3
-=======
  * Version:  7.1
->>>>>>> d3f7b463
  *
  * Copyright (C) 1999-2008  Brian Paul   All Rights Reserved.
  *
@@ -1301,11 +1297,7 @@
       maxSize = 1 << (ctx->Const.MaxTextureLevels - 1);
       if (width < 2 * border || width > 2 + maxSize ||
           (!ctx->Extensions.ARB_texture_non_power_of_two &&
-<<<<<<< HEAD
-           width > 0 && _mesa_bitcount(width - 2 * border) != 1) ||
-=======
            width >0 && _mesa_bitcount(width - 2 * border) != 1) ||
->>>>>>> d3f7b463
           level >= ctx->Const.MaxTextureLevels) {
          /* bad width or level */
          return GL_FALSE;
@@ -1408,14 +1400,10 @@
            || ((ctx->Extensions.ARB_texture_cube_map &&
                 (target == GL_PROXY_TEXTURE_CUBE_MAP ||
                  (target >= GL_TEXTURE_CUBE_MAP_POSITIVE_X &&
-<<<<<<< HEAD
-                  target <= GL_TEXTURE_CUBE_MAP_NEGATIVE_Z)))));
-=======
                   target <= GL_TEXTURE_CUBE_MAP_NEGATIVE_Z))))
            || ((ctx->Extensions.MESA_texture_array &&
                 ((target == GL_PROXY_TEXTURE_2D_ARRAY_EXT) ||
                  (target == GL_TEXTURE_2D_ARRAY_EXT)))));
->>>>>>> d3f7b463
 }
 
 
